--- conflicted
+++ resolved
@@ -1,20 +1,12 @@
 class AutoModelForCausalLM:
     @classmethod
     def from_pretrained(cls, *args, **kwargs):
-<<<<<<< HEAD
         """Dummy method used for tests."""
         return cls()
-=======
-        pass
->>>>>>> 2ce8eebd
 
 
 class AutoTokenizer:
     @classmethod
     def from_pretrained(cls, *args, **kwargs):
-<<<<<<< HEAD
         """Dummy method used for tests."""
-        return cls()
-=======
-        pass
->>>>>>> 2ce8eebd
+        return cls()