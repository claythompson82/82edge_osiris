--- conflicted
+++ resolved
@@ -6,12 +6,16 @@
 
 
 def main():
+    """
+    Parses command-line arguments to harvest specific feedback data from a LanceDB
+    table and writes the results to a JSONL file.
+    """
     parser = argparse.ArgumentParser(description="Harvest feedback data from LanceDB.")
     parser.add_argument(
         "--days-back",
         type=int,
         default=7,
-        help="Number of days back to filter records from the 'when' column.",
+        help="Number of days back to filter records from.",
     )
     parser.add_argument(
         "--out",
@@ -29,11 +33,11 @@
         "--schema-version",
         type=str,
         default="1.0",
-        help="Schema version to filter records by.",
+        help="Schema version prefix to filter records by (e.g., '1.0' matches '1.0' and '1.0.1').",
     )
     args = parser.parse_args()
 
-    db_path = "/app/lancedb_data"
+    db_path = os.getenv("LANCEDB_URI", "/app/lancedb_data")
     table_name = "phi3_feedback"
 
     if not os.path.exists(db_path):
@@ -47,28 +51,13 @@
         print(f"Error connecting to LanceDB or opening table: {e}")
         return
 
-    # Calculate the cutoff timestamp
-    cutoff_date = datetime.datetime.now(datetime.timezone.utc) - datetime.timedelta(
-        days=args.days_back
-    )
+    # Calculate the cutoff timestamp in nanoseconds for the WHERE clause.
+    cutoff_date = datetime.datetime.now(
+        datetime.timezone.utc
+    ) - datetime.timedelta(days=args.days_back)
+    cutoff_timestamp_ns = int(cutoff_date.timestamp() * 1_000_000_000)
 
-    # Build the WHERE clause for SQL query
-    # Note: LanceDB uses SQL syntax for filtering.
-    # Timestamps in LanceDB are often stored as nanoseconds or microseconds.
-    # Assuming it's stored in a compatible format (e.g., Unix timestamp in seconds or a string that can be cast).
-    # For this example, let's assume 'when' is a Unix timestamp in seconds.
-    # We'll need to adjust this if the actual schema is different.
-    # It's also common to store timestamps as ISO 8601 strings.
-    # If 'when' is an ISO 8601 string:
-    # where_clause = f"feedback_type = 'correction' AND corrected_proposal IS NOT NULL AND corrected_proposal != '' AND CAST(when AS TIMESTAMP) >= TIMESTAMP '{cutoff_date.isoformat()}'"
-
-    # Let's assume 'when' is a float/int representing Unix timestamp in seconds for now
-    # This might need adjustment based on how LanceDB handles timestamp comparisons.
-    # A robust way is to convert cutoff_date to the same format as stored in 'when'.
-    # If 'when' is stored as Arrow timestamp (nanoseconds):
-    cutoff_timestamp_ns = int(cutoff_date.timestamp() * 1_000_000_000)
-<<<<<<< HEAD
-    # Updated where_clause to include schema_version with prefix match
+    # Build the WHERE clause for the SQL-like query.
     where_clause = (
         "feedback_type = 'correction' "
         "AND corrected_proposal IS NOT NULL AND corrected_proposal != '' "
@@ -76,40 +65,30 @@
         f"AND schema_version LIKE '{args.schema_version}%'"
     )
 
-    query = table.search().where(where_clause)
-
-    if args.max is not None:
-        query = query.limit(args.max)
-=======
-    # Updated where_clause to include schema_version prefix matching
-    where_clause = (
-        "feedback_type = 'correction' "
-        "AND corrected_proposal IS NOT NULL "
-        "AND corrected_proposal != '' "
-        f"AND when >= {cutoff_timestamp_ns} "
-        f"AND schema_version LIKE '{args.schema_version}%'"
-    )
->>>>>>> 5446a87a
-
-    # Some LanceDB versions may not support complex where clauses in search().
-    # Fallback to loading all records and filtering in Python for test
+    # Try to filter using LanceDB's engine first, with a fallback to Python filtering
+    # for compatibility with older LanceDB versions.
     try:
         query = table.search().where(where_clause)
         if args.max is not None:
             query = query.limit(args.max)
         results = query.to_list()
-    except Exception:
+    except Exception as query_error:
+        print(f"Warning: LanceDB query failed ('{query_error}'). Falling back to manual Python filtering.")
         all_records = table.to_list()
-        results = [
-            r for r in all_records
-            if r.get("feedback_type") == "correction"
-            and r.get("corrected_proposal") not in (None, "")
-            and r.get("when", 0) >= cutoff_timestamp_ns
-            and str(r.get("schema_version", "")).startswith(args.schema_version)
-        ]
+        results = []
+        for r in all_records:
+            if (
+                r.get("feedback_type") == "correction"
+                and r.get("corrected_proposal") not in (None, "")
+                and r.get("when", 0) >= cutoff_timestamp_ns
+                and str(r.get("schema_version", "")).startswith(args.schema_version)
+            ):
+                results.append(r)
         if args.max is not None:
             results = results[: args.max]
 
+
+    # Process and write the filtered records to the output file.
     count = 0
     with open(args.out, "w") as f:
         for record in results:
@@ -121,46 +100,31 @@
             corrected_proposal_raw = record.get("corrected_proposal")
 
             if not corrected_proposal_raw:
-                continue  # Skip if essential data is missing
+                continue
 
+            # Ensure the corrected proposal is a properly formatted JSON string.
             try:
-                # Assuming corrected_proposal is a JSON string that needs to be parsed
-                # and then pretty-printed. If it's already a Python dict, this might not be needed.
                 if isinstance(corrected_proposal_raw, str):
                     corrected_proposal_dict = json.loads(corrected_proposal_raw)
                 elif isinstance(corrected_proposal_raw, dict):
                     corrected_proposal_dict = corrected_proposal_raw
                 else:
-                    # If it's neither string nor dict, try to represent it as string, or skip
-                    print(
-                        f"Warning: corrected_proposal is of unexpected type: {type(corrected_proposal_raw)}. Skipping record."
-                    )
+                    print(f"Warning: Skipping record with unexpected proposal type: {type(corrected_proposal_raw)}")
                     continue
-
                 response_text = json.dumps(corrected_proposal_dict, indent=2)
             except json.JSONDecodeError:
-                print(
-                    f"Warning: Could not parse corrected_proposal as JSON: {corrected_proposal_raw}. Storing as raw string."
-                )
-                # Fallback: store the raw string if it's not valid JSON, though the requirement is pretty-printed JSON.
-                # Depending on strictness, we might choose to skip or handle differently.
-                # For now, let's skip if it's meant to be JSON but isn't.
-                # response_text = corrected_proposal_raw # Alternative: store as is
+                print(f"Warning: Could not parse corrected_proposal JSON. Skipping record.")
                 continue
 
+            # Construct the final output record.
             output_record = {
                 "transaction_id": record.get("transaction_id"),
-<<<<<<< HEAD
-                "schema_version": record.get("schema_version"),
-=======
->>>>>>> 5446a87a
+                "schema_version": record.get("schema_version"), # Keep schema version for provenance
                 "prompt": prompt_text,
                 "response": response_text,
             }
             f.write(json.dumps(output_record) + "\n")
             count += 1
-            if args.max is not None and count >= args.max:
-                break
 
     print(f"Successfully wrote {count} records to {args.out}")
 
