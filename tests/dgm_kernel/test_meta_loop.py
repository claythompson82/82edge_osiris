import asyncio
import json
import logging
from pathlib import Path
from unittest import mock  # Python's built-in mock library

import pytest
import fakeredis  # Needs to be installed: pip install fakeredis

# Modules to be tested
from dgm_kernel import meta_loop

# Configure logging for tests (optional, but can be helpful)
logging.basicConfig(level=logging.DEBUG)
log = logging.getLogger(__name__)


@pytest.fixture
def mock_redis_server():
    # This fixture provides a fakeredis server instance if needed,
    # but often, the decorator is enough.
    server = fakeredis.FakeServer()
    server.connected = True  # Ensure it appears connected
    return server


@pytest.fixture
def fake_redis(mock_redis_server):
    # Use fakeredis.FakeStrictRedis for type compatibility with redis.Redis
    # The `decode_responses=True` is important to match the application code.
    r = fakeredis.FakeStrictRedis(server=mock_redis_server, decode_responses=True)
    # Ensure the connection is explicitly "established"
    r.ping()
    return r


@pytest.fixture(autouse=True)
def patch_redis_client(monkeypatch, fake_redis):
    """Autouse fixture to replace meta_loop.REDIS with our fake_redis instance."""
    monkeypatch.setattr(meta_loop, "REDIS", fake_redis)
    # Also patch any direct instantiations if they exist elsewhere, though meta_loop uses a global.
    # If meta_loop.py creates Redis client inside functions (it doesn't currently),
    # that would need more specific patching (e.g., @mock.patch('dgm_kernel.meta_loop.redis.Redis')).


# --- Test Cases for fetch_recent_traces ---


@pytest.mark.asyncio
async def test_fetch_recent_traces_empty_queue(fake_redis):
    log.info("Testing fetch_recent_traces with an empty queue.")
    traces = await meta_loop.fetch_recent_traces(n=5)
    assert len(traces) == 0
    log.info("Test passed: fetch_recent_traces with empty queue returned 0 traces.")


@pytest.mark.asyncio
async def test_fetch_recent_traces_fetches_n_items(fake_redis):
    log.info("Testing fetch_recent_traces fetches N items.")
    trace_data = [{"id": i, "data": f"trace_{i}"} for i in range(10)]
    # Push to the TRACE_QUEUE (items are pushed left, popped right in meta_loop)
    for trace in trace_data:
        fake_redis.lpush(meta_loop.TRACE_QUEUE, json.dumps(trace))

    fetched_traces = await meta_loop.fetch_recent_traces(n=7)
    assert len(fetched_traces) == 7
    # Redis RPUSH/RPOP means LIFO, but lpush/rpop is FIFO if rpop is from the "end" of list
    # The code uses rpop, which takes from the tail. lpush adds to head.
    # So, if we lpush 0,1,2...9, then rpop will give 0, then 1, ...
    # The order in fetched_traces should be trace_data[0] to trace_data[6]
    for i in range(7):
        assert fetched_traces[i]["id"] == i

    # Check remaining items in queue
    assert fake_redis.llen(meta_loop.TRACE_QUEUE) == 3
    log.info("Test passed: fetch_recent_traces fetched N items correctly.")


@pytest.mark.asyncio
async def test_fetch_recent_traces_less_than_n_items_available(fake_redis):
    log.info("Testing fetch_recent_traces with less than N items available.")
    trace_data = [{"id": i, "data": f"trace_{i}"} for i in range(3)]
    for trace in trace_data:
        fake_redis.lpush(meta_loop.TRACE_QUEUE, json.dumps(trace))

    fetched_traces = await meta_loop.fetch_recent_traces(n=5)
    assert len(fetched_traces) == 3
    for i in range(3):
        assert fetched_traces[i]["id"] == i
    assert fake_redis.llen(meta_loop.TRACE_QUEUE) == 0
    log.info("Test passed: fetch_recent_traces handled less than N items correctly.")


@pytest.mark.asyncio
async def test_fetch_recent_traces_json_decode_error(fake_redis, caplog):
    log.info("Testing fetch_recent_traces with a JSON decode error.")
    fake_redis.lpush(
        meta_loop.TRACE_QUEUE, json.dumps({"id": 1, "data": "valid_trace"})
    )
    fake_redis.lpush(meta_loop.TRACE_QUEUE, "this_is_not_json")
    fake_redis.lpush(
        meta_loop.TRACE_QUEUE, json.dumps({"id": 3, "data": "another_valid_trace"})
    )

    # We pushed 3 items, rpop will fetch in reverse order of lpush if we think of it as stack.
    # Or, if lpush = head, rpop = tail:
    # Pushed: {"id":3}, "not_json", {"id":1}  ( {"id":1} is at tail)
    # Fetched: {"id":1}, then "not_json" (error), then {"id":3}

    caplog.clear()  # Clear previous logs
    with caplog.at_level(logging.ERROR):
        fetched_traces = await meta_loop.fetch_recent_traces(n=3)

    assert len(fetched_traces) == 2  # Should skip the invalid one
    assert fetched_traces[0]["id"] == 1  # from rpop
    assert fetched_traces[1]["id"] == 3  # from rpop

    assert any(
        "Failed to decode JSON for trace: this_is_not_json" in message
        for message in caplog.messages
    )
    log.info("Test passed: fetch_recent_traces handled JSON decode error correctly.")


# --- Placeholder for meta_loop tests ---
# These will be more complex and require mocking generate_patch, _apply_patch,
# and llm_sidecar.reward.proofable_reward


<<<<<<< HEAD
@pytest.mark.asyncio
@mock.patch("dgm_kernel.meta_loop.generate_patch")
@mock.patch("dgm_kernel.meta_loop._verify_patch")
@mock.patch("dgm_kernel.meta_loop.run_patch_in_sandbox")
@mock.patch("dgm_kernel.meta_loop._apply_patch")
@mock.patch("dgm_kernel.meta_loop.proofable_reward")  # Path to proofable_reward
@mock.patch("asyncio.sleep", return_value=None)  # Mock sleep to speed up test
async def test_meta_loop_applies_good_patch(
    mock_sleep,
    mock_proofable_reward,
    mock_apply_patch,
    mock_sandbox,
    mock_verify_patch,
    mock_generate_patch,
    fake_redis,
    tmp_path,
):
    log.info("Testing meta_loop applies a good patch.")
    # Setup:
    # 1. Populate TRACE_QUEUE with some traces
    trace_1 = {"id": "trace1", "value": 100}
    fake_redis.lpush(meta_loop.TRACE_QUEUE, json.dumps(trace_1))

    # 2. Configure mocks:
    #   - generate_patch returns a valid patch
    #   - _verify_patch returns True
    #   - _apply_patch returns True
    #   - proofable_reward returns a positive value

    # Ensure target file for patch exists for 'before' content in generate_patch
    # and for apply/rollback.
    # We use tmp_path provided by pytest for temporary file operations.
    target_file_path = tmp_path / "osiris_policy" / "strategy.py"
    target_file_path.parent.mkdir(parents=True, exist_ok=True)
    initial_content = "# Initial strategy content\n"
    target_file_path.write_text(initial_content)

    test_patch = {
        "target": str(target_file_path),
        "before": initial_content,
        "after": initial_content + "# Patched by DGM\n",
        "rationale": "Test rationale",
    }
    mock_generate_patch.return_value = test_patch

    mock_verify_patch.return_value = (True, 8.0)

    mock_sandbox.return_value = (True, "", 0)

    # _apply_patch is synchronous in the code
    mock_apply_patch.return_value = True

    # proofable_reward is synchronous
    mock_proofable_reward.return_value = 1.0  # Positive reward

    traces = await meta_loop.fetch_recent_traces()
    patch_data = await meta_loop.generate_patch(traces)
    accepted, _ = await meta_loop._verify_patch(traces, patch_data)
    if accepted:
        sandbox_ok, _, _ = meta_loop.run_patch_in_sandbox(patch_data)
        if sandbox_ok and meta_loop._apply_patch(patch_data):
            new_r = sum(
                meta_loop.proofable_reward(t, patch_data.get("after")) for t in traces
            )
            if new_r >= 0:
                meta_loop.REDIS.lpush(
                    meta_loop.APPLIED_LOG,
                    json.dumps(
                        patch_data | {"reward": new_r, "verification_score": 8.0}
                    ),
                )

    # Assertions:
    # - generate_patch was called
    # - _prove_patch was called with the patch
    # - _apply_patch was called with the patch
    # - proofable_reward was called
    # - Patch was logged to APPLIED_LOG in Redis
    assert mock_generate_patch.called
    mock_verify_patch.assert_called()
    mock_apply_patch.assert_called_with(patch_data)
    mock_proofable_reward.assert_called()

    applied_log_content = fake_redis.lrange(meta_loop.APPLIED_LOG, 0, -1)
    assert len(applied_log_content) == 1
    logged_patch = json.loads(applied_log_content[0])
    assert logged_patch["target"] == str(target_file_path)
    assert logged_patch["rationale"] == "Test rationale"
    assert logged_patch["reward"] == 1.0

    # Check that the target file was actually modified by _apply_patch
    # In a real test of _apply_patch, we'd check file content.
    # Here, mock_apply_patch is used, so we trust it was called.
    # If we were testing the real _apply_patch, we'd do:
    # assert target_file_path.read_text() == test_patch["after"]
    log.info("Test passed: meta_loop applied a good patch.")
=======
>>>>>>> d74a660c


# Test that a negative reward triggers rollback and traces are tagged.
# Similar logic is covered in test_meta_loop_skips_unproven_patch below.


@pytest.mark.asyncio
@mock.patch("dgm_kernel.meta_loop.generate_patch")
@mock.patch("dgm_kernel.meta_loop._verify_patch")
@mock.patch("dgm_kernel.meta_loop._rollback", wraps=meta_loop._rollback)
@mock.patch("dgm_kernel.meta_loop._apply_patch")
@mock.patch("dgm_kernel.meta_loop.proofable_reward")
async def test_meta_loop_rolls_back_bad_patch(
    mock_reward,
    mock_apply_patch,
    mock_rollback,
    mock_verify_patch,
    mock_generate_patch,
    fake_redis,
    tmp_path,
):
    trace = {"id": "trace1", "value": 100}
    fake_redis.lpush(meta_loop.TRACE_QUEUE, json.dumps(trace))

    target_file = tmp_path / "osiris_policy" / "strategy.py"
    target_file.parent.mkdir(parents=True, exist_ok=True)
    before = "# Initial strategy content\n"
    target_file.write_text(before)

    patch = {
        "target": str(target_file),
        "before": before,
        "after": before + "# bad\n",
        "rationale": "bad patch",
    }

    mock_generate_patch.return_value = patch
    mock_verify_patch.return_value = True
    mock_apply_patch.side_effect = lambda p: (
        Path(p["target"]).write_text(p["after"]),
        True,
    )[1]
    mock_reward.return_value = -0.5

    traces = await meta_loop.fetch_recent_traces()
    patch_data = await meta_loop.generate_patch(traces)
    accepted = await meta_loop._verify_patch(traces, patch_data)
    if accepted:
        if meta_loop._apply_patch(patch_data):
            new_r = sum(
                meta_loop.proofable_reward(t, patch_data.get("after")) for t in traces
            )
            if new_r >= 0:
                meta_loop.REDIS.lpush(
                    meta_loop.APPLIED_LOG,
                    json.dumps(patch_data | {"reward": new_r}),
                )
            else:
                for t in traces:
                    t["rolled_back"] = True
                    meta_loop.REDIS.lpush(meta_loop.ROLLED_BACK_LOG, json.dumps(t))
                meta_loop._rollback(patch_data)

    mock_rollback.assert_called_once_with(patch)
    assert target_file.read_text() == before
    assert fake_redis.llen(meta_loop.APPLIED_LOG) == 0
    rb_entries = [
        json.loads(v) for v in fake_redis.lrange(meta_loop.ROLLED_BACK_LOG, 0, -1)
    ]
    assert rb_entries == [{"id": "trace1", "value": 100, "rolled_back": True}]


@pytest.mark.asyncio
@mock.patch("dgm_kernel.meta_loop.generate_patch")
@mock.patch("dgm_kernel.meta_loop._verify_patch")
@mock.patch("dgm_kernel.meta_loop._rollback", wraps=meta_loop._rollback)
@mock.patch("dgm_kernel.meta_loop._apply_patch")
@mock.patch("dgm_kernel.meta_loop.proofable_reward")
async def test_meta_loop_skips_unproven_patch(
    mock_reward,
    mock_apply_patch,
    mock_rollback,
    mock_verify_patch,
    mock_generate_patch,
    fake_redis,
    tmp_path,
):
    """Ensure patches rejected by verification do not get applied."""
    trace = {"id": "trace1", "value": 100}
    fake_redis.lpush(meta_loop.TRACE_QUEUE, json.dumps(trace))

    target_file = tmp_path / "osiris_policy" / "strategy.py"
    target_file.parent.mkdir(parents=True, exist_ok=True)
    before = "# Initial strategy content\n"
    target_file.write_text(before)

    patch = {
        "target": str(target_file),
        "before": before,
        "after": before + "# bad\n",
        "rationale": "bad patch",
    }

    mock_generate_patch.return_value = patch
    mock_verify_patch.return_value = False

    traces = await meta_loop.fetch_recent_traces()
    patch_data = await meta_loop.generate_patch(traces)
    accepted = await meta_loop._verify_patch(traces, patch_data)
    if accepted:
        if meta_loop._apply_patch(patch_data):
            _ = sum(
                meta_loop.proofable_reward(t, patch_data.get("after")) for t in traces
            )

    mock_apply_patch.assert_not_called()
    mock_reward.assert_not_called()
    mock_rollback.assert_not_called()
    assert fake_redis.llen(meta_loop.APPLIED_LOG) == 0
    assert fake_redis.llen(meta_loop.ROLLED_BACK_LOG) == 0
    assert target_file.read_text() == before


@pytest.mark.asyncio
@mock.patch("dgm_kernel.meta_loop.generate_patch")
@mock.patch("dgm_kernel.meta_loop._verify_patch")
@mock.patch("dgm_kernel.meta_loop.run_patch_in_sandbox")
@mock.patch("dgm_kernel.meta_loop._rollback", wraps=meta_loop._rollback)
@mock.patch("dgm_kernel.meta_loop._apply_patch")
@mock.patch("dgm_kernel.meta_loop.proofable_reward")
async def test_meta_loop_skips_failed_sandbox(
    mock_reward,
    mock_apply_patch,
    mock_rollback,
    mock_sandbox,
    mock_verify_patch,
    mock_generate_patch,
    fake_redis,
    tmp_path,
):
    trace = {"id": "trace1"}
    fake_redis.lpush(meta_loop.TRACE_QUEUE, json.dumps(trace))

    target_file = tmp_path / "osiris_policy" / "strategy.py"
    target_file.parent.mkdir(parents=True, exist_ok=True)
    before = "# before\n"
    target_file.write_text(before)

    patch = {
        "target": str(target_file),
        "before": before,
        "after": before + "print('x')\n",
        "rationale": "sandbox fail",
    }

    mock_generate_patch.return_value = patch
    mock_verify_patch.return_value = (True, 8.0)
    mock_sandbox.return_value = (False, "boom", 1)

    traces = await meta_loop.fetch_recent_traces()
    patch_data = await meta_loop.generate_patch(traces)
    accepted, _ = await meta_loop._verify_patch(traces, patch_data)
    if accepted:
        sandbox_ok, _, _ = meta_loop.run_patch_in_sandbox(patch_data)
        if sandbox_ok:
            if meta_loop._apply_patch(patch_data):
                _ = sum(
                    meta_loop.proofable_reward(t, patch_data.get("after")) for t in traces
                )

    mock_apply_patch.assert_not_called()
    mock_reward.assert_not_called()
    mock_rollback.assert_not_called()
    assert fake_redis.llen(meta_loop.APPLIED_LOG) == 0<|MERGE_RESOLUTION|>--- conflicted
+++ resolved
@@ -2,10 +2,10 @@
 import json
 import logging
 from pathlib import Path
-from unittest import mock  # Python's built-in mock library
+from unittest import mock
 
 import pytest
-import fakeredis  # Needs to be installed: pip install fakeredis
+import fakeredis
 
 # Modules to be tested
 from dgm_kernel import meta_loop
@@ -17,19 +17,16 @@
 
 @pytest.fixture
 def mock_redis_server():
-    # This fixture provides a fakeredis server instance if needed,
-    # but often, the decorator is enough.
+    """This fixture provides a fakeredis server instance if needed."""
     server = fakeredis.FakeServer()
-    server.connected = True  # Ensure it appears connected
+    server.connected = True
     return server
 
 
 @pytest.fixture
 def fake_redis(mock_redis_server):
-    # Use fakeredis.FakeStrictRedis for type compatibility with redis.Redis
-    # The `decode_responses=True` is important to match the application code.
+    """Use fakeredis.FakeStrictRedis for type compatibility with redis.Redis."""
     r = fakeredis.FakeStrictRedis(server=mock_redis_server, decode_responses=True)
-    # Ensure the connection is explicitly "established"
     r.ping()
     return r
 
@@ -38,13 +35,9 @@
 def patch_redis_client(monkeypatch, fake_redis):
     """Autouse fixture to replace meta_loop.REDIS with our fake_redis instance."""
     monkeypatch.setattr(meta_loop, "REDIS", fake_redis)
-    # Also patch any direct instantiations if they exist elsewhere, though meta_loop uses a global.
-    # If meta_loop.py creates Redis client inside functions (it doesn't currently),
-    # that would need more specific patching (e.g., @mock.patch('dgm_kernel.meta_loop.redis.Redis')).
 
 
 # --- Test Cases for fetch_recent_traces ---
-
 
 @pytest.mark.asyncio
 async def test_fetch_recent_traces_empty_queue(fake_redis):
@@ -58,20 +51,13 @@
 async def test_fetch_recent_traces_fetches_n_items(fake_redis):
     log.info("Testing fetch_recent_traces fetches N items.")
     trace_data = [{"id": i, "data": f"trace_{i}"} for i in range(10)]
-    # Push to the TRACE_QUEUE (items are pushed left, popped right in meta_loop)
     for trace in trace_data:
         fake_redis.lpush(meta_loop.TRACE_QUEUE, json.dumps(trace))
 
     fetched_traces = await meta_loop.fetch_recent_traces(n=7)
     assert len(fetched_traces) == 7
-    # Redis RPUSH/RPOP means LIFO, but lpush/rpop is FIFO if rpop is from the "end" of list
-    # The code uses rpop, which takes from the tail. lpush adds to head.
-    # So, if we lpush 0,1,2...9, then rpop will give 0, then 1, ...
-    # The order in fetched_traces should be trace_data[0] to trace_data[6]
     for i in range(7):
         assert fetched_traces[i]["id"] == i
-
-    # Check remaining items in queue
     assert fake_redis.llen(meta_loop.TRACE_QUEUE) == 3
     log.info("Test passed: fetch_recent_traces fetched N items correctly.")
 
@@ -94,72 +80,37 @@
 @pytest.mark.asyncio
 async def test_fetch_recent_traces_json_decode_error(fake_redis, caplog):
     log.info("Testing fetch_recent_traces with a JSON decode error.")
-    fake_redis.lpush(
-        meta_loop.TRACE_QUEUE, json.dumps({"id": 1, "data": "valid_trace"})
-    )
+    fake_redis.lpush(meta_loop.TRACE_QUEUE, json.dumps({"id": 1, "data": "valid_trace"}))
     fake_redis.lpush(meta_loop.TRACE_QUEUE, "this_is_not_json")
-    fake_redis.lpush(
-        meta_loop.TRACE_QUEUE, json.dumps({"id": 3, "data": "another_valid_trace"})
-    )
-
-    # We pushed 3 items, rpop will fetch in reverse order of lpush if we think of it as stack.
-    # Or, if lpush = head, rpop = tail:
-    # Pushed: {"id":3}, "not_json", {"id":1}  ( {"id":1} is at tail)
-    # Fetched: {"id":1}, then "not_json" (error), then {"id":3}
-
-    caplog.clear()  # Clear previous logs
+    fake_redis.lpush(meta_loop.TRACE_QUEUE, json.dumps({"id": 3, "data": "another_valid_trace"}))
+
+    caplog.clear()
     with caplog.at_level(logging.ERROR):
         fetched_traces = await meta_loop.fetch_recent_traces(n=3)
 
-    assert len(fetched_traces) == 2  # Should skip the invalid one
-    assert fetched_traces[0]["id"] == 1  # from rpop
-    assert fetched_traces[1]["id"] == 3  # from rpop
-
-    assert any(
-        "Failed to decode JSON for trace: this_is_not_json" in message
-        for message in caplog.messages
-    )
+    assert len(fetched_traces) == 2
+    assert fetched_traces[0]["id"] == 1
+    assert fetched_traces[1]["id"] == 3
+    assert any("Failed to decode JSON for trace: this_is_not_json" in message for message in caplog.messages)
     log.info("Test passed: fetch_recent_traces handled JSON decode error correctly.")
 
 
-# --- Placeholder for meta_loop tests ---
-# These will be more complex and require mocking generate_patch, _apply_patch,
-# and llm_sidecar.reward.proofable_reward
-
-
-<<<<<<< HEAD
+# --- Test Cases for meta_loop ---
+
 @pytest.mark.asyncio
 @mock.patch("dgm_kernel.meta_loop.generate_patch")
 @mock.patch("dgm_kernel.meta_loop._verify_patch")
 @mock.patch("dgm_kernel.meta_loop.run_patch_in_sandbox")
 @mock.patch("dgm_kernel.meta_loop._apply_patch")
-@mock.patch("dgm_kernel.meta_loop.proofable_reward")  # Path to proofable_reward
-@mock.patch("asyncio.sleep", return_value=None)  # Mock sleep to speed up test
+@mock.patch("dgm_kernel.meta_loop.proofable_reward")
+@mock.patch("asyncio.sleep", return_value=None)
 async def test_meta_loop_applies_good_patch(
-    mock_sleep,
-    mock_proofable_reward,
-    mock_apply_patch,
-    mock_sandbox,
-    mock_verify_patch,
-    mock_generate_patch,
-    fake_redis,
-    tmp_path,
+    mock_sleep, mock_proofable_reward, mock_apply_patch, mock_sandbox, mock_verify_patch, mock_generate_patch, fake_redis, tmp_path
 ):
     log.info("Testing meta_loop applies a good patch.")
-    # Setup:
-    # 1. Populate TRACE_QUEUE with some traces
     trace_1 = {"id": "trace1", "value": 100}
     fake_redis.lpush(meta_loop.TRACE_QUEUE, json.dumps(trace_1))
 
-    # 2. Configure mocks:
-    #   - generate_patch returns a valid patch
-    #   - _verify_patch returns True
-    #   - _apply_patch returns True
-    #   - proofable_reward returns a positive value
-
-    # Ensure target file for patch exists for 'before' content in generate_patch
-    # and for apply/rollback.
-    # We use tmp_path provided by pytest for temporary file operations.
     target_file_path = tmp_path / "osiris_policy" / "strategy.py"
     target_file_path.parent.mkdir(parents=True, exist_ok=True)
     initial_content = "# Initial strategy content\n"
@@ -172,64 +123,36 @@
         "rationale": "Test rationale",
     }
     mock_generate_patch.return_value = test_patch
-
     mock_verify_patch.return_value = (True, 8.0)
-
     mock_sandbox.return_value = (True, "", 0)
-
-    # _apply_patch is synchronous in the code
     mock_apply_patch.return_value = True
-
-    # proofable_reward is synchronous
-    mock_proofable_reward.return_value = 1.0  # Positive reward
-
+    mock_proofable_reward.return_value = 1.0
+
+    # This is a simplified simulation of the main loop's logic for one iteration
     traces = await meta_loop.fetch_recent_traces()
     patch_data = await meta_loop.generate_patch(traces)
     accepted, _ = await meta_loop._verify_patch(traces, patch_data)
     if accepted:
         sandbox_ok, _, _ = meta_loop.run_patch_in_sandbox(patch_data)
         if sandbox_ok and meta_loop._apply_patch(patch_data):
-            new_r = sum(
-                meta_loop.proofable_reward(t, patch_data.get("after")) for t in traces
-            )
+            new_r = sum(meta_loop.proofable_reward(t, patch_data.get("after")) for t in traces)
             if new_r >= 0:
                 meta_loop.REDIS.lpush(
                     meta_loop.APPLIED_LOG,
-                    json.dumps(
-                        patch_data | {"reward": new_r, "verification_score": 8.0}
-                    ),
+                    json.dumps(patch_data | {"reward": new_r, "verification_score": 8.0}),
                 )
 
-    # Assertions:
-    # - generate_patch was called
-    # - _prove_patch was called with the patch
-    # - _apply_patch was called with the patch
-    # - proofable_reward was called
-    # - Patch was logged to APPLIED_LOG in Redis
     assert mock_generate_patch.called
     mock_verify_patch.assert_called()
-    mock_apply_patch.assert_called_with(patch_data)
+    mock_apply_patch.assert_called_with(test_patch)
     mock_proofable_reward.assert_called()
 
     applied_log_content = fake_redis.lrange(meta_loop.APPLIED_LOG, 0, -1)
     assert len(applied_log_content) == 1
     logged_patch = json.loads(applied_log_content[0])
-    assert logged_patch["target"] == str(target_file_path)
     assert logged_patch["rationale"] == "Test rationale"
     assert logged_patch["reward"] == 1.0
-
-    # Check that the target file was actually modified by _apply_patch
-    # In a real test of _apply_patch, we'd check file content.
-    # Here, mock_apply_patch is used, so we trust it was called.
-    # If we were testing the real _apply_patch, we'd do:
-    # assert target_file_path.read_text() == test_patch["after"]
     log.info("Test passed: meta_loop applied a good patch.")
-=======
->>>>>>> d74a660c
-
-
-# Test that a negative reward triggers rollback and traces are tagged.
-# Similar logic is covered in test_meta_loop_skips_unproven_patch below.
 
 
 @pytest.mark.asyncio
@@ -239,14 +162,9 @@
 @mock.patch("dgm_kernel.meta_loop._apply_patch")
 @mock.patch("dgm_kernel.meta_loop.proofable_reward")
 async def test_meta_loop_rolls_back_bad_patch(
-    mock_reward,
-    mock_apply_patch,
-    mock_rollback,
-    mock_verify_patch,
-    mock_generate_patch,
-    fake_redis,
-    tmp_path,
-):
+    mock_reward, mock_apply_patch, mock_rollback, mock_verify_patch, mock_generate_patch, fake_redis, tmp_path
+):
+    log.info("Testing meta_loop rolls back a patch with negative reward.")
     trace = {"id": "trace1", "value": 100}
     fake_redis.lpush(meta_loop.TRACE_QUEUE, json.dumps(trace))
 
@@ -261,28 +179,24 @@
         "after": before + "# bad\n",
         "rationale": "bad patch",
     }
-
     mock_generate_patch.return_value = patch
-    mock_verify_patch.return_value = True
+    mock_verify_patch.return_value = (True, 9.0)
+
     mock_apply_patch.side_effect = lambda p: (
         Path(p["target"]).write_text(p["after"]),
         True,
     )[1]
     mock_reward.return_value = -0.5
 
-    traces = await meta_loop.fetch_recent_traces()
-    patch_data = await meta_loop.generate_patch(traces)
-    accepted = await meta_loop._verify_patch(traces, patch_data)
+    # Simplified loop
+    traces = await meta_loop.fetch_recent_traces()
+    patch_data = await meta_loop.generate_patch(traces)
+    accepted, _ = await meta_loop._verify_patch(traces, patch_data)
     if accepted:
         if meta_loop._apply_patch(patch_data):
-            new_r = sum(
-                meta_loop.proofable_reward(t, patch_data.get("after")) for t in traces
-            )
+            new_r = sum(meta_loop.proofable_reward(t, patch_data.get("after")) for t in traces)
             if new_r >= 0:
-                meta_loop.REDIS.lpush(
-                    meta_loop.APPLIED_LOG,
-                    json.dumps(patch_data | {"reward": new_r}),
-                )
+                meta_loop.REDIS.lpush(meta_loop.APPLIED_LOG, json.dumps(patch_data | {"reward": new_r}))
             else:
                 for t in traces:
                     t["rolled_back"] = True
@@ -292,111 +206,58 @@
     mock_rollback.assert_called_once_with(patch)
     assert target_file.read_text() == before
     assert fake_redis.llen(meta_loop.APPLIED_LOG) == 0
-    rb_entries = [
-        json.loads(v) for v in fake_redis.lrange(meta_loop.ROLLED_BACK_LOG, 0, -1)
-    ]
+    rb_entries = [json.loads(v) for v in fake_redis.lrange(meta_loop.ROLLED_BACK_LOG, 0, -1)]
     assert rb_entries == [{"id": "trace1", "value": 100, "rolled_back": True}]
-
-
-@pytest.mark.asyncio
-@mock.patch("dgm_kernel.meta_loop.generate_patch")
-@mock.patch("dgm_kernel.meta_loop._verify_patch")
-@mock.patch("dgm_kernel.meta_loop._rollback", wraps=meta_loop._rollback)
-@mock.patch("dgm_kernel.meta_loop._apply_patch")
-@mock.patch("dgm_kernel.meta_loop.proofable_reward")
+    log.info("Test passed: meta_loop correctly rolled back a bad patch.")
+
+
+@pytest.mark.asyncio
+@mock.patch("dgm_kernel.meta_loop.generate_patch")
+@mock.patch("dgm_kernel.meta_loop._verify_patch")
+@mock.patch("dgm_kernel.meta_loop._apply_patch")
 async def test_meta_loop_skips_unproven_patch(
-    mock_reward,
-    mock_apply_patch,
-    mock_rollback,
-    mock_verify_patch,
-    mock_generate_patch,
-    fake_redis,
-    tmp_path,
-):
-    """Ensure patches rejected by verification do not get applied."""
-    trace = {"id": "trace1", "value": 100}
-    fake_redis.lpush(meta_loop.TRACE_QUEUE, json.dumps(trace))
-
-    target_file = tmp_path / "osiris_policy" / "strategy.py"
-    target_file.parent.mkdir(parents=True, exist_ok=True)
-    before = "# Initial strategy content\n"
-    target_file.write_text(before)
-
-    patch = {
-        "target": str(target_file),
-        "before": before,
-        "after": before + "# bad\n",
-        "rationale": "bad patch",
-    }
-
-    mock_generate_patch.return_value = patch
-    mock_verify_patch.return_value = False
-
-    traces = await meta_loop.fetch_recent_traces()
-    patch_data = await meta_loop.generate_patch(traces)
-    accepted = await meta_loop._verify_patch(traces, patch_data)
-    if accepted:
-        if meta_loop._apply_patch(patch_data):
-            _ = sum(
-                meta_loop.proofable_reward(t, patch_data.get("after")) for t in traces
-            )
+    mock_apply_patch, mock_verify_patch, mock_generate_patch, fake_redis
+):
+    log.info("Testing meta_loop skips a patch that fails verification.")
+    fake_redis.lpush(meta_loop.TRACE_QUEUE, json.dumps({"id": "trace1"}))
+    mock_generate_patch.return_value = {"rationale": "unverified patch"}
+    mock_verify_patch.return_value = (False, 3.0)
+
+    # Simplified loop
+    traces = await meta_loop.fetch_recent_traces()
+    patch_data = await meta_loop.generate_patch(traces)
+    accepted, _ = await meta_loop._verify_patch(traces, patch_data)
+    if accepted:
+        meta_loop._apply_patch(patch_data)
 
     mock_apply_patch.assert_not_called()
-    mock_reward.assert_not_called()
-    mock_rollback.assert_not_called()
     assert fake_redis.llen(meta_loop.APPLIED_LOG) == 0
-    assert fake_redis.llen(meta_loop.ROLLED_BACK_LOG) == 0
-    assert target_file.read_text() == before
+    log.info("Test passed: meta_loop correctly skipped an unverified patch.")
 
 
 @pytest.mark.asyncio
 @mock.patch("dgm_kernel.meta_loop.generate_patch")
 @mock.patch("dgm_kernel.meta_loop._verify_patch")
 @mock.patch("dgm_kernel.meta_loop.run_patch_in_sandbox")
-@mock.patch("dgm_kernel.meta_loop._rollback", wraps=meta_loop._rollback)
-@mock.patch("dgm_kernel.meta_loop._apply_patch")
-@mock.patch("dgm_kernel.meta_loop.proofable_reward")
+@mock.patch("dgm_kernel.meta_loop._apply_patch")
 async def test_meta_loop_skips_failed_sandbox(
-    mock_reward,
-    mock_apply_patch,
-    mock_rollback,
-    mock_sandbox,
-    mock_verify_patch,
-    mock_generate_patch,
-    fake_redis,
-    tmp_path,
-):
-    trace = {"id": "trace1"}
-    fake_redis.lpush(meta_loop.TRACE_QUEUE, json.dumps(trace))
-
-    target_file = tmp_path / "osiris_policy" / "strategy.py"
-    target_file.parent.mkdir(parents=True, exist_ok=True)
-    before = "# before\n"
-    target_file.write_text(before)
-
-    patch = {
-        "target": str(target_file),
-        "before": before,
-        "after": before + "print('x')\n",
-        "rationale": "sandbox fail",
-    }
-
-    mock_generate_patch.return_value = patch
+    mock_apply_patch, mock_sandbox, mock_verify_patch, mock_generate_patch, fake_redis
+):
+    log.info("Testing meta_loop skips a patch that fails sandbox testing.")
+    fake_redis.lpush(meta_loop.TRACE_QUEUE, json.dumps({"id": "trace1"}))
+    mock_generate_patch.return_value = {"rationale": "sandbox fail patch"}
     mock_verify_patch.return_value = (True, 8.0)
-    mock_sandbox.return_value = (False, "boom", 1)
-
+    mock_sandbox.return_value = (False, "Container crashed", 1)
+
+    # Simplified loop
     traces = await meta_loop.fetch_recent_traces()
     patch_data = await meta_loop.generate_patch(traces)
     accepted, _ = await meta_loop._verify_patch(traces, patch_data)
     if accepted:
         sandbox_ok, _, _ = meta_loop.run_patch_in_sandbox(patch_data)
         if sandbox_ok:
-            if meta_loop._apply_patch(patch_data):
-                _ = sum(
-                    meta_loop.proofable_reward(t, patch_data.get("after")) for t in traces
-                )
+            meta_loop._apply_patch(patch_data)
 
     mock_apply_patch.assert_not_called()
-    mock_reward.assert_not_called()
-    mock_rollback.assert_not_called()
-    assert fake_redis.llen(meta_loop.APPLIED_LOG) == 0+    assert fake_redis.llen(meta_loop.APPLIED_LOG) == 0
+    log.info("Test passed: meta_loop correctly skipped a patch that failed sandbox.")