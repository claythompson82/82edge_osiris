--- conflicted
+++ resolved
@@ -1,75 +1,72 @@
-<<<<<<< HEAD
+"""
+Tests for feedback submission, versioning, harvesting, and migration scripts.
+
+This file contains tests to ensure that feedback data is handled
+correctly throughout its lifecycle, including:
+- Schema versioning upon submission.
+- Harvesting recent feedback based on specific criteria.
+- Data migration for older records to a new schema.
+"""
 import pytest
-import asyncio
+import lancedb
 import datetime
 import json
-import os
 import uuid
-import lancedb
-import argparse
 import sys
 from pydantic import BaseModel, Field
 from typing import Optional, Dict, Any, List
 
-from osiris.server import FeedbackItem, submit_phi3_feedback  # For tests 1 and 2
-from osiris.llm_sidecar.db import append_feedback as actual_append_feedback  # For test 2, to mock its module
-# For tests 3 and 4 (script testing)
+# --- Main Application Imports ---
+# Imports the Pydantic model and server function for feedback submission.
+from llm_sidecar.server import FeedbackItem, submit_phi3_feedback
+
+# --- Script Imports for Testing ---
+# Imports the main functions from the utility scripts to be tested.
 from osiris.scripts.harvest_feedback import main as harvest_main
-=======
-"""
-Tests for feedback submission, versioning, and migration scripts.
-This file contains tests to ensure that feedback data is handled
-correctly, including schema versioning upon submission and data
-migration for older records.
-"""
-import pytest
-import lancedb
-from typing import Any, Dict, Optional
-from pydantic import BaseModel
-
-# Assume these are the correct import paths based on project structure.
-# If these paths are incorrect, they should be adjusted to match the actual location
-# of the FeedbackItem model, submit_phi3_feedback function, and migrate_main function.
-from llm_sidecar.server import FeedbackItem, submit_phi3_feedback
->>>>>>> 295bc6d1
 from osiris.scripts.migrate_feedback import main as migrate_main
-from osiris.scripts.migrate_feedback import (
-    FeedbackSchemaWithVersion as MigrationOutputSchema,
-)
-
-# --- Helper Pydantic Models for Test Data & Table Creation ---
-
-<<<<<<< HEAD
-class FeedbackSchemaWithVersionForHarvestTest(BaseModel):
+
+
+# --- Helper Pydantic Models for Test Data ---
+
+class FeedbackSchemaForHarvestTest(BaseModel):
+    """
+    A Pydantic schema used to create structured data for the
+    `test_harvest_feedback_py_filters_by_version` test. It includes
+    all fields the harvest script might query.
+    """
     transaction_id: str
-    timestamp: str # ISO format
+    timestamp: str
+    feedback_type: str
+    feedback_content: Any
+    corrected_proposal: Optional[str] = None  # Stored as JSON string
+    schema_version: str
+    when: int  # Nanosecond timestamp for time-based queries
+
+
+class TempSchemaForMigrationTest(BaseModel):
+    """
+    A temporary Pydantic schema representing the structure of "old" feedback data
+    before it has been migrated. Note that `schema_version` is Optional to
+    simulate records that are missing this field.
+    """
+    transaction_id: str
+    timestamp: str
     feedback_type: str
     feedback_content: Any
     corrected_proposal: Optional[Dict[str, Any]] = None
-    schema_version: str
-    when: int # Nanosecond timestamp, as used by harvest_feedback.py query
-
-class FeedbackSchemaOldForMigrationTest(BaseModel):
-    # Schema for data *before* migration, some fields might be missing if not required by old system
-    # The migration script itself uses `FeedbackSchemaWithVersion` to create the *new* table.
-    # This model is for defining the data we *insert* into the table *before* migration.
-    transaction_id: str
-    timestamp: str # ISO format
-    feedback_type: str
-    feedback_content: Any
-    corrected_proposal: Optional[Dict[str, Any]] = None
-    # schema_version is intentionally missing here for some test records
-    # 'when' is also specific to harvest test, not strictly needed for migration test data structure
-    # but if it exists in the actual DB, migrate should carry it over if not explicitly dropped.
-    # The migration script implicitly carries over all existing fields.
-    # For simplicity, we'll make migration test data simpler and not include 'when'.
+    schema_version: Optional[str] = None
 
 
 # --- Test Functions ---
 
 @pytest.mark.asyncio
 async def test_feedback_item_model_defaults_version():
-    """Tests that FeedbackItem model defaults schema_version and allows override."""
+    """
+    Tests that the FeedbackItem Pydantic model correctly assigns a default
+    schema_version of "1.0" when not provided, and respects a custom
+    version when it is provided.
+    """
+    # Test case 1: Default version
     item1 = FeedbackItem(
         transaction_id=str(uuid.uuid4()),
         feedback_type="rating",
@@ -78,6 +75,7 @@
     )
     assert item1.schema_version == "1.0"
 
+    # Test case 2: Custom version override
     item2 = FeedbackItem(
         transaction_id=str(uuid.uuid4()),
         feedback_type="qualitative_comment",
@@ -87,65 +85,29 @@
     )
     assert item2.schema_version == "custom_test_version"
 
+
 @pytest.mark.asyncio
 async def test_submit_phi3_feedback_stores_version(mocker):
-    """Tests that submit_phi3_feedback passes the schema_version to append_feedback."""
-    # Mock osiris.llm_sidecar.db.append_feedback
-    mocked_append = mocker.patch("osiris.llm_sidecar.db.append_feedback")
-
-    # Test with default schema_version
-=======
-@pytest.mark.asyncio
-async def test_submit_phi3_feedback_stores_version(mocker):
-    """
-    Tests that the `submit_phi3_feedback` function correctly handles the
-    schema_version field. It should add schema_version="1.0" if it's not
-    provided, and respect a custom version if it is.
+    """
+    Tests that the `submit_phi3_feedback` server function correctly handles
+    the schema_version field. It should use the default "1.0" if not provided
+    and preserve a custom version if one is passed in the FeedbackItem.
     """
     # Patch the underlying database append function to intercept its input
     mocked_append = mocker.patch("llm_sidecar.db.append_feedback")
 
     # Test Case 1: Default schema_version
-    # A FeedbackItem is created without a schema_version.
->>>>>>> 295bc6d1
     feedback_item_default = FeedbackItem(
         transaction_id="tid1",
         feedback_type="correction",
         feedback_content="some content",
-<<<<<<< HEAD
-        timestamp="ts1"
+        timestamp="ts1",
     )
     await submit_phi3_feedback(feedback_item_default)
+
     mocked_append.assert_called_once()
     call_args_default = mocked_append.call_args[0][0]
-    assert isinstance(call_args_default, dict)
-    assert call_args_default.get("schema_version") == "1.0"
-    assert call_args_default.get("transaction_id") == "tid1"
-
-    mocked_append.reset_mock()
-
-    # Test with explicit schema_version
-    feedback_item_custom = FeedbackItem(
-        transaction_id="tid2",
-        feedback_type="rating",
-        feedback_content={"score": 1},
-        timestamp="ts2",
-        schema_version="custom_v2"
-    )
-    await submit_phi3_feedback(feedback_item_custom)
-    mocked_append.assert_called_once()
-    call_args_custom = mocked_append.call_args[0][0]
-=======
-        timestamp="ts1",
-    )
-    # The function under test is called.
-    await submit_phi3_feedback(feedback_item_default)
-
-    # Assert that the mocked database function was called exactly once.
-    mocked_append.assert_called_once()
-    # Inspect the arguments passed to the mocked function.
-    call_args_default = mocked_append.call_args[0][0]
-    
+
     # Verify the payload is a dictionary and has the correct default schema version.
     assert isinstance(call_args_default, dict)
     assert call_args_default.get("schema_version") == "1.0"
@@ -155,7 +117,6 @@
     mocked_append.reset_mock()
 
     # Test Case 2: Custom schema_version
-    # A FeedbackItem is created with a custom schema_version.
     feedback_item_custom = FeedbackItem(
         transaction_id="tid2",
         feedback_type="rating",
@@ -163,336 +124,145 @@
         timestamp="ts2",
         schema_version="custom_v2",
     )
-    # The function under test is called again.
     await submit_phi3_feedback(feedback_item_custom)
 
-    # Assert that the mocked database function was called exactly once.
     mocked_append.assert_called_once()
     call_args_custom = mocked_append.call_args[0][0]
 
     # Verify the payload is a dictionary and that the custom schema version was preserved.
->>>>>>> 295bc6d1
     assert isinstance(call_args_custom, dict)
     assert call_args_custom.get("schema_version") == "custom_v2"
     assert call_args_custom.get("transaction_id") == "tid2"
 
 
 @pytest.mark.asyncio
-<<<<<<< HEAD
 async def test_harvest_feedback_py_filters_by_version(tmp_path_factory, monkeypatch):
-    """Integration-like test for scripts/harvest_feedback.py filtering."""
+    """
+    Integration-like test for the `scripts/harvest_feedback.py` script.
+    This test verifies that the script correctly filters records from LanceDB
+    based on the --schema-version, --days-back, and feedback_type criteria.
+    """
+    # Setup temporary paths for the database and output file
     db_path = tmp_path_factory.mktemp("lancedb_harvest_test")
-    output_file = tmp_path_factory.mktemp("output") / "harvested_data.jsonl"
-
-    # Connect to temporary DB and create table with schema
+    output_file = db_path / "harvested_data.jsonl"
     db = lancedb.connect(db_path)
-    # The harvest script queries 'when', so the table needs it.
-    # It also expects corrected_proposal to be filterable.
-    # The FeedbackSchemaWithVersionForHarvestTest is suitable here.
-    table_name = "phi3_feedback"  # Script uses this name
-
-    now_ns = int(datetime.datetime.now(datetime.timezone.utc).timestamp() * 1_000_000_000)
-    old_ns = int((datetime.datetime.now(datetime.timezone.utc) - datetime.timedelta(days=10)).timestamp() * 1_000_000_000)
-
-    corrected_proposal_dict = {"action": "adjust", "ticker": "TEST"}
-    common_data = {
-        "feedback_content": "test content",
-        "timestamp": datetime.datetime.now(datetime.timezone.utc).isoformat(),
-    }
-
+    table_name = "phi3_feedback"
+
+    # --- Test Data Setup ---
+    now_ns = int(datetime.datetime.now(datetime.timezone.utc).timestamp() * 1e9)
+    old_ns = int((datetime.datetime.now(datetime.timezone.utc) - datetime.timedelta(days=10)).timestamp() * 1e9)
+
+    # Define a set of records with varying attributes to test filtering logic
     records_to_add = [
-        FeedbackSchemaWithVersionForHarvestTest(
-            transaction_id="rec1_v1_correct_recent",
-            **common_data,
-            schema_version="1.0",
-            feedback_type="correction",
-            when=now_ns,
-        ).dict(),
-        FeedbackSchemaWithVersionForHarvestTest(
-            transaction_id="rec2_v0.9_correct_recent",
-            **common_data,
-            schema_version="0.9",
-            feedback_type="correction",
-            when=now_ns,
-        ).dict(),
-        FeedbackSchemaWithVersionForHarvestTest(
-            transaction_id="rec3_v1_other_recent",
-            **common_data,
-            schema_version="1.0",
-            feedback_type="other_type",
-            when=now_ns,
-        ).dict(),
-        FeedbackSchemaWithVersionForHarvestTest(
-            transaction_id="rec4_v1_correct_old",
-            **common_data,
-            schema_version="1.0",
-            feedback_type="correction",
-            when=old_ns,
-        ).dict(),
-        FeedbackSchemaWithVersionForHarvestTest(
-            transaction_id="rec5_v1.0.1_correct_recent",
-            **common_data,
-            schema_version="1.0.1",
-            feedback_type="correction",
-            when=now_ns,
-        ).dict(),
+        # Should be harvested: version 1.0, type 'correction', recent
+        {"transaction_id": "rec1_v1_correct_recent", "schema_version": "1.0", "feedback_type": "correction", "when": now_ns},
+        # Should NOT be harvested: wrong version
+        {"transaction_id": "rec2_v0.9_correct_recent", "schema_version": "0.9", "feedback_type": "correction", "when": now_ns},
+        # Should NOT be harvested: wrong feedback_type
+        {"transaction_id": "rec3_v1_other_recent", "schema_version": "1.0", "feedback_type": "other_type", "when": now_ns},
+        # Should NOT be harvested: too old
+        {"transaction_id": "rec4_v1_correct_old", "schema_version": "1.0", "feedback_type": "correction", "when": old_ns},
+        # Should be harvested: version 1.0.1 (matches "1.0" prefix), recent, correct type
+        {"transaction_id": "rec5_v1.0.1_correct_recent", "schema_version": "1.0.1", "feedback_type": "correction", "when": now_ns},
     ]
-
+    # Add common data to all records
     for rec in records_to_add:
-        rec["corrected_proposal"] = json.dumps(corrected_proposal_dict)
-
-    add_records = records_to_add
-
+        rec.update({
+            "feedback_content": "test content",
+            "timestamp": datetime.datetime.now(datetime.timezone.utc).isoformat(),
+            "corrected_proposal": json.dumps({"action": "adjust", "ticker": "TEST"})
+        })
+
+    # --- Create and Populate LanceDB Table ---
+    # This block robustly creates the table, handling potential differences in LanceDB versions
     try:
-        table = db.create_table(
-            table_name, schema=FeedbackSchemaWithVersionForHarvestTest, mode="overwrite"
-        )
-    except Exception as e:
-        # Fallback for older lancedb that might not like schema on create_table with overwrite
-        # or Pydantic schema directly. In that case, create then add with schema inference.
+        table = db.create_table(table_name, schema=FeedbackSchemaForHarvestTest, mode="overwrite")
+        table.add(records_to_add)
+    except Exception:
         if table_name in db.table_names():
             db.drop_table(table_name)
-        print(
-            f"Warning: Initial table creation with schema failed: {e}. Falling back to schema inference."
-        )
-        table = db.create_table(table_name, data=[records_to_add[0]], mode="overwrite")
-        add_records = records_to_add[1:]
-
-    if add_records:
-        table.add(add_records)
-
-    # Monkeypatch lancedb.connect to use the temporary DB
-    real_connect = lancedb.connect
-
-    def mock_lancedb_connect(path):
-        # The script uses a hard-coded path, so simply return our temporary DB
-        return real_connect(db_path)
-
-    monkeypatch.setattr(lancedb, "connect", mock_lancedb_connect)
-
-    # Monkeypatch sys.argv for harvest_feedback.py
-    # Target: --schema-version "1.0", --days-back 1 (to include 'now_ns'), --out output_file.jsonl
-    # Default feedback_type is 'correction' in the script's query
+        table = db.create_table(table_name, data=records_to_add, mode="overwrite")
+
+    # --- Mock Dependencies for the Script ---
+    monkeypatch.setattr(lancedb, "connect", lambda path: db)
+    # Mock sys.argv to simulate running the script from the command line
     test_argv = [
         "scripts/harvest_feedback.py",
         "--days-back", "1",
         "--schema-version", "1.0",
         "--out", str(output_file),
-        # "--max", "10" # optional
     ]
     monkeypatch.setattr(sys, "argv", test_argv)
 
-    # Run the harvest script's main function
+    # --- Execute the Harvest Script ---
     harvest_main()
 
-    # Assertions
-    assert output_file.exists()
-    # Ensure the script ran and produced an output file
+    # --- Assertions ---
+    assert output_file.exists(), "Harvest script did not create an output file."
     harvested_records = []
     with open(output_file, "r") as f:
         for line in f:
             harvested_records.append(json.loads(line))
 
-    assert len(harvested_records) >= 0
-
-    # Cleanup: tmp_path_factory handles automatic cleanup of db_path and output_file parent dir
-
-@pytest.mark.asyncio
-async def test_migrate_feedback_py_script(tmp_path_factory, monkeypatch):
-    """Integration-like test for scripts/migrate_feedback.py."""
-    db_path = tmp_path_factory.mktemp("lancedb_migrate_test")
-
-    # Connect to temporary DB
-    db = lancedb.connect(db_path)
-    table_name = "phi3_feedback" # Script uses this name
-
-    # For migration, we need to simulate data that *might* not have schema_version.
-    # LanceDB can create schema from data. We'll add dicts.
-    # The migration script reads this data, adds schema_version, and writes to a *new*
-    # table defined by its internal `FeedbackSchemaWithVersion`.
-
-    # Initial data: one with schema_version, one without
-    # Timestamps for 'when' are not strictly part of migration logic test,
-    # but if they exist, they should be carried over.
-    # The migration script's `FeedbackSchemaWithVersion` does not include 'when'.
-    # So 'when' will be carried over as an "extra" field if present in source.
-    # Let's simplify and use data that matches `FeedbackSchemaOldForMigrationTest` more closely.
-
-    record_A_dict = { # Simulating old data, no schema_version
-        "transaction_id": "a", "timestamp": "ts_a", "feedback_type": "type_a",
-        "feedback_content": "content_a", "corrected_proposal": {"key": "val_a"}
-    }
-    record_B_dict = { # Simulating data that somehow already has a version (e.g. partial previous migration)
-        "transaction_id": "b", "timestamp": "ts_b", "feedback_type": "type_b",
-        "feedback_content": "content_b", "corrected_proposal": {"key": "val_b"}, "schema_version": "0.8" # Old version
-    }
-    record_C_dict = { # Simulating data that is already up-to-date
-        "transaction_id": "c", "timestamp": "ts_c", "feedback_type": "type_c",
-        "feedback_content": "content_c", "corrected_proposal": {"key": "val_c"}, "schema_version": "1.0"
-    }
-
-    # Create table and add initial data.
-    # The schema of the initial table should allow for schema_version to be missing.
-    # LanceDB will infer if no schema provided.
-    if table_name in db.table_names(): # Clean slate
-        db.drop_table(table_name)
-
-    # We can create the table with the schema that the *migration script expects to write to*
-    # (MigrationOutputSchema), but set schema_version as Optional for initial insert.
-    # Or, let LanceDB infer from data that includes optional schema_version.
-    # For robustness, let's try to create with a schema that allows optional schema_version
-
-=======
+    assert len(harvested_records) == 2, "Harvest script did not filter records correctly."
+    harvested_tids = {rec['transaction_id'] for rec in harvested_records}
+    expected_tids = {"rec1_v1_correct_recent", "rec5_v1.0.1_correct_recent"}
+    assert harvested_tids == expected_tids
+
+
+@pytest.mark.asyncio
 async def test_migrate_feedback_py_script(tmp_path_factory, monkeypatch):
     """
     Integration-like test for the `scripts/migrate_feedback.py` script.
     This test verifies that the migration script correctly identifies records
     with missing or outdated schema versions and updates them to "1.0".
     """
-    # Create a temporary directory for the LanceDB database for this test.
     db_path = tmp_path_factory.mktemp("lancedb_migrate_test")
-
-    # Connect to the temporary database.
     db_conn = lancedb.connect(db_path)
-    table_name = "phi3_feedback"  # The script is hardcoded to use this table name.
+    table_name = "phi3_feedback"
 
     # --- Test Data Setup ---
     # Record A: Simulates a very old record with no schema_version field.
     record_A_dict = {
-        "transaction_id": "a",
-        "timestamp": "ts_a",
-        "feedback_type": "type_a",
-        "feedback_content": "content_a",
-        "corrected_proposal": {"key": "val_a"},
+        "transaction_id": "a", "timestamp": "ts_a", "feedback_type": "type_a",
+        "feedback_content": "content_a", "corrected_proposal": {"key": "val_a"},
     }
     # Record B: Simulates an older record with an outdated schema version.
     record_B_dict = {
-        "transaction_id": "b",
-        "timestamp": "ts_b",
-        "feedback_type": "type_b",
-        "feedback_content": "content_b",
-        "corrected_proposal": {"key": "val_b"},
+        "transaction_id": "b", "timestamp": "ts_b", "feedback_type": "type_b",
+        "feedback_content": "content_b", "corrected_proposal": {"key": "val_b"},
         "schema_version": "0.8",
     }
     # Record C: Simulates a modern record that should not be changed.
     record_C_dict = {
-        "transaction_id": "c",
-        "timestamp": "ts_c",
-        "feedback_type": "type_c",
-        "feedback_content": "content_c",
-        "corrected_proposal": {"key": "val_c"},
+        "transaction_id": "c", "timestamp": "ts_c", "feedback_type": "type_c",
+        "feedback_content": "content_c", "corrected_proposal": {"key": "val_c"},
         "schema_version": "1.0",
     }
-    
-    # Clean up any pre-existing table.
+
     if table_name in db_conn.table_names():
         db_conn.drop_table(table_name)
-
-    # Define a temporary Pydantic schema to create the initial table.
-    # This is needed because LanceDB requires a schema to create a table.
->>>>>>> 295bc6d1
-    class TempSchemaForInitialData(BaseModel):
-        transaction_id: str
-        timestamp: str
-        feedback_type: str
-        feedback_content: Any
-        corrected_proposal: Optional[Dict[str, Any]] = None
-<<<<<<< HEAD
-        schema_version: Optional[str] = None # Key for initial data
-
-    records = [record_A_dict, record_B_dict, record_C_dict]
-    add_records = records
-
-    try:
-        # Create with a schema that allows schema_version to be None (or missing)
-        table = db.create_table(
-            table_name, schema=TempSchemaForInitialData, mode="overwrite"
-        )
-    except Exception as e:
-        # Fallback if Pydantic schema with Optional doesn't work as expected on create
-        print(
-            f"Warning: Initial table creation with TempSchemaForInitialData failed: {e}. Falling back to schema inference."
-        )
-        if table_name in db.table_names():
-            db.drop_table(table_name)
-        table = db.create_table(table_name, data=records, mode="overwrite")
-        add_records = []
-
-    if add_records:
-        table.add(add_records)
-
-
-    # Monkeypatch lancedb.connect for the script
-    real_connect = lancedb.connect
-
-    def mock_lancedb_connect_migrate(path):
-        # The script always tries to connect to a default path; provide our temp DB
-        return real_connect(db_path)
-
-    monkeypatch.setattr(
-        "osiris.scripts.migrate_feedback.lancedb.connect", mock_lancedb_connect_migrate
-    )
-    # Also mock os.makedirs in migrate_feedback if it's there, to avoid issues with tmp_path
+        
+    # Create the initial table, letting LanceDB infer the schema from data
+    # that includes records with and without the 'schema_version' field.
+    table = db_conn.create_table(
+        table_name,
+        data=[record_A_dict, record_B_dict, record_C_dict],
+        mode="overwrite",
+    )
+    
+    # --- Mocking Dependencies for the Script ---
+    monkeypatch.setattr("osiris.scripts.migrate_feedback.lancedb.connect", lambda path: db_conn)
     monkeypatch.setattr("osiris.scripts.migrate_feedback.os.makedirs", lambda path, exist_ok=False: None, raising=False)
-
-
-    # Run the migration script's main function
-    migrate_main()
-
-    # Ensure the migration created or updated the table
-    assert table_name in db.table_names()
-
-    # Idempotency check
-    migrate_main()
-    assert table_name in db.table_names()
-
-    print("Migration script executed successfully.")
-
-    # Cleanup is handled by tmp_path_factory
-=======
-        schema_version: Optional[str] = None
-
-    # Try creating the table with an explicit schema first.
-    try:
-        table = db_conn.create_table(
-            table_name, schema=TempSchemaForInitialData, mode="overwrite"
-        )
-        table.add([record_A_dict, record_B_dict, record_C_dict])
-    except Exception:
-        # Fallback for LanceDB versions that prefer schema inference from data.
-        if table_name in db_conn.table_names():
-            db_conn.drop_table(table_name)
-        table = db_conn.create_table(
-            table_name,
-            data=[record_A_dict, record_B_dict, record_C_dict],
-            mode="overwrite",
-        )
-
-    # --- Mocking Dependencies for the Script ---
-    # Mock lancedb.connect to return our temporary DB connection.
-    def mock_lancedb_connect(path):
-        return db_conn
-
-    monkeypatch.setattr(
-        "osiris.scripts.migrate_feedback.lancedb.connect", mock_lancedb_connect
-    )
-    # Mock os.makedirs to prevent the script from creating directories.
-    monkeypatch.setattr(
-        "osiris.scripts.migrate_feedback.os.makedirs",
-        lambda path, exist_ok=False: None,
-        raising=False,
-    )
 
     # --- Execute the Migration Script ---
     migrate_main()
 
     # --- Assertions ---
-    # Verify the results of the migration.
     migrated_table = db_conn.open_table(table_name)
     results = migrated_table.search().to_list()
     assert len(results) == 3
 
-    # Check that all records now have the correct schema_version.
+    # Check that ALL records now have the correct schema_version "1.0".
     for record in results:
-        assert record.get("schema_version") == "1.0"
->>>>>>> 295bc6d1
+        assert record.get("schema_version") == "1.0", f"Record {record.get('transaction_id')} was not migrated correctly."
