import datetime
import pytest
from osiris.server import FeedbackItem, submit_phi3_feedback

@pytest.mark.asyncio
async def test_submit_phi3_feedback_stores_version(mocker):
    # Patch the underlying module used by the server
    mocked_append = mocker.patch("llm_sidecar.db.append_feedback")
    feedback_item_default = FeedbackItem(
        transaction_id="tid1",
        feedback_type="correction",
        feedback_content="some content",
        timestamp="ts1",
    )
<<<<<<< HEAD
    await submit_phi3_feedback(feedback_item_default)
    mocked_append.assert_called_once()
    call_args_default = mocked_append.call_args[0][0]
    assert isinstance(call_args_default, dict)
    assert call_args_default.get("schema_version") == "1.0"
    assert call_args_default.get("transaction_id") == "tid1"

    mocked_append.reset_mock()

    feedback_item_custom = FeedbackItem(
        transaction_id="tid2",
        feedback_type="rating",
        feedback_content={"score": 1},
        timestamp="ts2",
        schema_version="custom_v2",
    )
    await submit_phi3_feedback(feedback_item_custom)
    mocked_append.assert_called_once()
    call_args_custom = mocked_append.call_args[0][0]
    assert isinstance(call_args_custom, dict)
    assert call_args_custom.get("schema_version") == "custom_v2"
    assert call_args_custom.get("transaction_id") == "tid2"
=======
    
    # Directly call the function to avoid server complexity
    async def run_submission():
        await submit_phi3_feedback(feedback_item)

    asyncio.run(run_submission())
    
    # 3. Verify feedback was added
    assert table.count_rows() == 1

    # 4. Run the harvest script
    output_file = temp_db._uri / "harvested_data.jsonl"
    harvest_args = ["--db-path", temp_db._uri, "--output", str(output_file)]
    
    # The script uses a different lancedb.connect call, so we patch that too
    with patch('osiris.scripts.harvest_feedback.lancedb.connect', return_value=temp_db):
        harvest_main(harvest_args)

    # 5. Verify the harvest file was created and has content
    assert output_file.exists()
    with open(output_file, 'r') as f:
        lines = f.readlines()
        assert len(lines) == 1
        data = json.loads(lines[0])
        assert data['id'] == 'tid123'


@pytest.mark.asyncio
async def test_migrate_feedback_py_script(tmp_path_factory, monkeypatch):
    """Integration-like test for scripts/migrate_feedback.py."""
    db_path = tmp_path_factory.mktemp("lancedb_migrate_test")

    # Connect to temporary DB
    db_conn = lancedb.connect(db_path)
    table_name = "phi3_feedback"  # Script uses this name

    # Data simulating older feedback records
    record_A_dict = {
        "transaction_id": "a",
        "timestamp": "ts_a",
        "feedback_type": "type_a",
        "feedback_content": "content_a",
        "corrected_proposal": {"key": "val_a"},
    }
    record_B_dict = {
        "transaction_id": "b",
        "timestamp": "ts_b",
        "feedback_type": "type_b",
        "feedback_content": "content_b",
        "corrected_proposal": {"key": "val_b"},
        "schema_version": "0.8",
    }
    record_C_dict = {
        "transaction_id": "c",
        "timestamp": "ts_c",
        "feedback_type": "type_c",
        "feedback_content": "content_c",
        "corrected_proposal": {"key": "val_c"},
        "schema_version": "1.0",
    }

    if table_name in db_conn.table_names():
        db_conn.drop_table(table_name)

    class TempSchemaForInitialData(BaseModel):
        transaction_id: str
        timestamp: str
        feedback_type: str
        feedback_content: Any
        corrected_proposal: Optional[Dict[str, Any]] = None
        schema_version: Optional[str] = None

    try:
        table = db_conn.create_table(
            table_name, schema=TempSchemaForInitialData, mode="overwrite"
        )
        table.add([record_A_dict, record_B_dict, record_C_dict])
    except Exception:
        if table_name in db_conn.table_names():
            db_conn.drop_table(table_name)
        # Provide initial data so LanceDB can infer the schema
        table = db_conn.create_table(
            table_name,
            data=[record_A_dict, record_B_dict, record_C_dict],
            mode="overwrite",
        )

    def mock_lancedb_connect(path):
        return db_conn

    monkeypatch.setattr(
        "osiris.scripts.migrate_feedback.lancedb.connect", mock_lancedb_connect
    )
    monkeypatch.setattr(
        "osiris.scripts.migrate_feedback.os.makedirs",
        lambda path, exist_ok=False: None,
        raising=False,
    )

    migrate_main()

    migrated_table = db_conn.open_table(table_name)
    results = migrated_table.search().to_list()
    assert len(results) == 3

    for record in results:
        assert record.get("schema_version") == "1.0"
>>>>>>> ab3853b1
<|MERGE_RESOLUTION|>--- conflicted
+++ resolved
@@ -1,27 +1,56 @@
-import datetime
+"""
+Tests for feedback submission, versioning, and migration scripts.
+This file contains tests to ensure that feedback data is handled
+correctly, including schema versioning upon submission and data
+migration for older records.
+"""
 import pytest
-from osiris.server import FeedbackItem, submit_phi3_feedback
+import lancedb
+from typing import Any, Dict, Optional
+from pydantic import BaseModel
+
+# Assume these are the correct import paths based on project structure.
+# If these paths are incorrect, they should be adjusted to match the actual location
+# of the FeedbackItem model, submit_phi3_feedback function, and migrate_main function.
+from llm_sidecar.server import FeedbackItem, submit_phi3_feedback
+from osiris.scripts.migrate_feedback import main as migrate_main
 
 @pytest.mark.asyncio
 async def test_submit_phi3_feedback_stores_version(mocker):
-    # Patch the underlying module used by the server
+    """
+    Tests that the `submit_phi3_feedback` function correctly handles the
+    schema_version field. It should add schema_version="1.0" if it's not
+    provided, and respect a custom version if it is.
+    """
+    # Patch the underlying database append function to intercept its input
     mocked_append = mocker.patch("llm_sidecar.db.append_feedback")
+
+    # Test Case 1: Default schema_version
+    # A FeedbackItem is created without a schema_version.
     feedback_item_default = FeedbackItem(
         transaction_id="tid1",
         feedback_type="correction",
         feedback_content="some content",
         timestamp="ts1",
     )
-<<<<<<< HEAD
+    # The function under test is called.
     await submit_phi3_feedback(feedback_item_default)
+
+    # Assert that the mocked database function was called exactly once.
     mocked_append.assert_called_once()
+    # Inspect the arguments passed to the mocked function.
     call_args_default = mocked_append.call_args[0][0]
+    
+    # Verify the payload is a dictionary and has the correct default schema version.
     assert isinstance(call_args_default, dict)
     assert call_args_default.get("schema_version") == "1.0"
     assert call_args_default.get("transaction_id") == "tid1"
 
+    # Reset the mock for the next test case.
     mocked_append.reset_mock()
 
+    # Test Case 2: Custom schema_version
+    # A FeedbackItem is created with a custom schema_version.
     feedback_item_custom = FeedbackItem(
         transaction_id="tid2",
         feedback_type="rating",
@@ -29,50 +58,35 @@
         timestamp="ts2",
         schema_version="custom_v2",
     )
+    # The function under test is called again.
     await submit_phi3_feedback(feedback_item_custom)
+
+    # Assert that the mocked database function was called exactly once.
     mocked_append.assert_called_once()
     call_args_custom = mocked_append.call_args[0][0]
+
+    # Verify the payload is a dictionary and that the custom schema version was preserved.
     assert isinstance(call_args_custom, dict)
     assert call_args_custom.get("schema_version") == "custom_v2"
     assert call_args_custom.get("transaction_id") == "tid2"
-=======
-    
-    # Directly call the function to avoid server complexity
-    async def run_submission():
-        await submit_phi3_feedback(feedback_item)
-
-    asyncio.run(run_submission())
-    
-    # 3. Verify feedback was added
-    assert table.count_rows() == 1
-
-    # 4. Run the harvest script
-    output_file = temp_db._uri / "harvested_data.jsonl"
-    harvest_args = ["--db-path", temp_db._uri, "--output", str(output_file)]
-    
-    # The script uses a different lancedb.connect call, so we patch that too
-    with patch('osiris.scripts.harvest_feedback.lancedb.connect', return_value=temp_db):
-        harvest_main(harvest_args)
-
-    # 5. Verify the harvest file was created and has content
-    assert output_file.exists()
-    with open(output_file, 'r') as f:
-        lines = f.readlines()
-        assert len(lines) == 1
-        data = json.loads(lines[0])
-        assert data['id'] == 'tid123'
 
 
 @pytest.mark.asyncio
 async def test_migrate_feedback_py_script(tmp_path_factory, monkeypatch):
-    """Integration-like test for scripts/migrate_feedback.py."""
+    """
+    Integration-like test for the `scripts/migrate_feedback.py` script.
+    This test verifies that the migration script correctly identifies records
+    with missing or outdated schema versions and updates them to "1.0".
+    """
+    # Create a temporary directory for the LanceDB database for this test.
     db_path = tmp_path_factory.mktemp("lancedb_migrate_test")
 
-    # Connect to temporary DB
+    # Connect to the temporary database.
     db_conn = lancedb.connect(db_path)
-    table_name = "phi3_feedback"  # Script uses this name
+    table_name = "phi3_feedback"  # The script is hardcoded to use this table name.
 
-    # Data simulating older feedback records
+    # --- Test Data Setup ---
+    # Record A: Simulates a very old record with no schema_version field.
     record_A_dict = {
         "transaction_id": "a",
         "timestamp": "ts_a",
@@ -80,6 +94,7 @@
         "feedback_content": "content_a",
         "corrected_proposal": {"key": "val_a"},
     }
+    # Record B: Simulates an older record with an outdated schema version.
     record_B_dict = {
         "transaction_id": "b",
         "timestamp": "ts_b",
@@ -88,6 +103,7 @@
         "corrected_proposal": {"key": "val_b"},
         "schema_version": "0.8",
     }
+    # Record C: Simulates a modern record that should not be changed.
     record_C_dict = {
         "transaction_id": "c",
         "timestamp": "ts_c",
@@ -96,10 +112,13 @@
         "corrected_proposal": {"key": "val_c"},
         "schema_version": "1.0",
     }
-
+    
+    # Clean up any pre-existing table.
     if table_name in db_conn.table_names():
         db_conn.drop_table(table_name)
 
+    # Define a temporary Pydantic schema to create the initial table.
+    # This is needed because LanceDB requires a schema to create a table.
     class TempSchemaForInitialData(BaseModel):
         transaction_id: str
         timestamp: str
@@ -108,39 +127,46 @@
         corrected_proposal: Optional[Dict[str, Any]] = None
         schema_version: Optional[str] = None
 
+    # Try creating the table with an explicit schema first.
     try:
         table = db_conn.create_table(
             table_name, schema=TempSchemaForInitialData, mode="overwrite"
         )
         table.add([record_A_dict, record_B_dict, record_C_dict])
     except Exception:
+        # Fallback for LanceDB versions that prefer schema inference from data.
         if table_name in db_conn.table_names():
             db_conn.drop_table(table_name)
-        # Provide initial data so LanceDB can infer the schema
         table = db_conn.create_table(
             table_name,
             data=[record_A_dict, record_B_dict, record_C_dict],
             mode="overwrite",
         )
 
+    # --- Mocking Dependencies for the Script ---
+    # Mock lancedb.connect to return our temporary DB connection.
     def mock_lancedb_connect(path):
         return db_conn
 
     monkeypatch.setattr(
         "osiris.scripts.migrate_feedback.lancedb.connect", mock_lancedb_connect
     )
+    # Mock os.makedirs to prevent the script from creating directories.
     monkeypatch.setattr(
         "osiris.scripts.migrate_feedback.os.makedirs",
         lambda path, exist_ok=False: None,
         raising=False,
     )
 
+    # --- Execute the Migration Script ---
     migrate_main()
 
+    # --- Assertions ---
+    # Verify the results of the migration.
     migrated_table = db_conn.open_table(table_name)
     results = migrated_table.search().to_list()
     assert len(results) == 3
 
+    # Check that all records now have the correct schema_version.
     for record in results:
-        assert record.get("schema_version") == "1.0"
->>>>>>> ab3853b1
+        assert record.get("schema_version") == "1.0"