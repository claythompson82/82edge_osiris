[build-system]
requires = ["setuptools>=68", "wheel"]
build-backend = "setuptools.build_meta"

[project]
name = "osiris"
version = "0.0.0"

[tool.setuptools.packages.find]
include = ["osiris*", "llm_sidecar*", "osiris_policy*"]

[tool.black]
line-length = 88
target-version = ["py310"]
required-version = "24.2.0"

[tool.ruff]
target-version = "py310"
line-length = 88
required-version = "0.4.4"
exclude = ["osiris/scripts/*"]

[tool.ruff.lint]
select = ["E9"]

[tool.semantic_release]
version_variable = "pyproject.toml:version"
tag_format = "v{version}"

[tool.pytest.ini_options]
<<<<<<< HEAD
pythonpath = [
  "."
]
=======
asyncio_default_fixture_loop_scope = "function"
>>>>>>> 6ec6ea2b
<|MERGE_RESOLUTION|>--- conflicted
+++ resolved
@@ -28,10 +28,10 @@
 tag_format = "v{version}"
 
 [tool.pytest.ini_options]
-<<<<<<< HEAD
+# Specifies that pytest should look for modules starting in the root directory.
+# This is critical for resolving ModuleNotFoundError issues during test collection.
 pythonpath = [
   "."
 ]
-=======
+# Configures the default scope for asyncio test fixtures.
 asyncio_default_fixture_loop_scope = "function"
->>>>>>> 6ec6ea2b
