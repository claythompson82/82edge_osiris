--- conflicted
+++ resolved
@@ -1,33 +1,37 @@
 [mypy]
 strict = True
 namespace_packages = True
-mypy_path = src           # only look inside src/, avoids dup modules
-packages = dgm_kernel     # or call with -p dgm_kernel
+mypy_path = src      # only look inside src/, avoids dup modules
+packages = dgm_kernel  # or call with -p dgm_kernel
 
 [mypy-pydantic.*]
 ignore_missing_imports = True
+
 [mypy-pydantic_core.*]
 ignore_missing_imports = True
+
 [mypy-hypothesis.*]
 ignore_missing_imports = True
+
 [mypy-pytest.*]
 ignore_missing_imports = True
+
 [mypy-pandas.*]
 ignore_missing_imports = True
+
 [mypy-numpy.*]
 ignore_missing_imports = True
+
 [mypy-scipy.*]
 ignore_missing_imports = True
-<<<<<<< HEAD
-[mypy-llm_sidecar.*] # Added for llm_sidecar module
+
+[mypy-llm_sidecar.*]        # Added for llm_sidecar module
 ignore_missing_imports = True
 ignore_errors = True
+
 [mypy-dgm_kernel.*]
 ignore_errors = True
 
 # Final safety net – ANY import outside our namespace
 [mypy-*]
-=======
-[mypy-llm_sidecar.*]
->>>>>>> 157a8848
 ignore_missing_imports = True