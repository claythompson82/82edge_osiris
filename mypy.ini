[mypy]
strict = True
namespace_packages = True
mypy_path = src              # src-layout root
# we’ll call mypy with:  python -m mypy -p dgm_kernel

###############################################################################
# 3rd-party & external libs – ignore if stubs are missing
###############################################################################
<<<<<<< HEAD
[mypy-requests.*]            ignore_missing_imports = True
[mypy-github.*]
ignore_missing_imports = True
ignore_errors = True
[mypy-lancedb.*]
ignore_missing_imports = True
ignore_errors = True
[mypy-llm_sidecar.*]         ignore_missing_imports = True

# scientific / test helpers
[mypy-pydantic.*]            ignore_missing_imports = True
[mypy-pydantic_core.*]       ignore_missing_imports = True
[mypy-hypothesis.*]          ignore_missing_imports = True
[mypy-pytest.*]              ignore_missing_imports = True

=======
[mypy-requests.*]
ignore_missing_imports = True
ignore_errors = True

[mypy-github.*]
ignore_missing_imports = True
ignore_errors = True

[mypy-lancedb.*]
ignore_missing_imports = True
ignore_errors = True

[mypy-llm_sidecar.*]
ignore_missing_imports = True
ignore_errors = True

# scientific / test helpers
[mypy-pydantic.*]
ignore_missing_imports = True
ignore_errors = True

[mypy-pydantic_core.*]
ignore_missing_imports = True
ignore_errors = True

[mypy-hypothesis.*]
ignore_missing_imports = True
ignore_errors = True

[mypy-pytest.*]
ignore_missing_imports = True
ignore_errors = True
>>>>>>> 708258b3
<|MERGE_RESOLUTION|>--- conflicted
+++ resolved
@@ -1,59 +1,41 @@
 [mypy]
 strict = True
 namespace_packages = True
-mypy_path = src              # src-layout root
-# we’ll call mypy with:  python -m mypy -p dgm_kernel
+mypy_path = src          # src-layout root
+# we call mypy with:  python -m mypy -p dgm_kernel
 
 ###############################################################################
-# 3rd-party & external libs – ignore if stubs are missing
+# Third-party / external libraries – ignore stub and runtime-typing issues
 ###############################################################################
-<<<<<<< HEAD
-[mypy-requests.*]            ignore_missing_imports = True
-[mypy-github.*]
-ignore_missing_imports = True
-ignore_errors = True
-[mypy-lancedb.*]
-ignore_missing_imports = True
-ignore_errors = True
-[mypy-llm_sidecar.*]         ignore_missing_imports = True
-
-# scientific / test helpers
-[mypy-pydantic.*]            ignore_missing_imports = True
-[mypy-pydantic_core.*]       ignore_missing_imports = True
-[mypy-hypothesis.*]          ignore_missing_imports = True
-[mypy-pytest.*]              ignore_missing_imports = True
-
-=======
 [mypy-requests.*]
 ignore_missing_imports = True
-ignore_errors = True
+ignore_errors          = True
 
 [mypy-github.*]
 ignore_missing_imports = True
-ignore_errors = True
+ignore_errors          = True
 
 [mypy-lancedb.*]
 ignore_missing_imports = True
-ignore_errors = True
+ignore_errors          = True
 
 [mypy-llm_sidecar.*]
 ignore_missing_imports = True
-ignore_errors = True
+ignore_errors          = True
 
-# scientific / test helpers
+# Scientific / test helpers
 [mypy-pydantic.*]
 ignore_missing_imports = True
-ignore_errors = True
+ignore_errors          = True
 
 [mypy-pydantic_core.*]
 ignore_missing_imports = True
-ignore_errors = True
+ignore_errors          = True
 
 [mypy-hypothesis.*]
 ignore_missing_imports = True
-ignore_errors = True
+ignore_errors          = True
 
 [mypy-pytest.*]
 ignore_missing_imports = True
-ignore_errors = True
->>>>>>> 708258b3
+ignore_errors          = True