--- conflicted
+++ resolved
@@ -1,140 +1,72 @@
-"""Mutation strategies for the Darwin-Gödel Machine (DGM).
-
-DGM design PDF §2.3 describes two simple AST-based mutations:
-
-* ``ASTInsertComment`` – inserts a harmless string literal as the first
-  statement in a module (acts like a comment).
-* ``ASTRenameIdentifier`` – renames the first function it finds by
-  appending ``_renamed`` to the identifier.
-
-Additional strategies can be plugged-in at runtime by setting the
-``DGM_MUTATION`` environment variable.
-"""
-
 from __future__ import annotations
 
-import ast
-import random
-from typing import Any, Mapping, Protocol, Sequence, Type, cast
+import logging
+from typing import Any, TypedDict, cast
 
-from prometheus_client import CollectorRegistry, Counter
-from . import metrics
+import requests
 
-<<<<<<< HEAD
-DEFAULT_REGISTRY: CollectorRegistry = metrics.DEFAULT_REGISTRY  # type: ignore[attr-defined]
-=======
-DEFAULT_REGISTRY: CollectorRegistry = cast(
-    CollectorRegistry, getattr(metrics, "DEFAULT_REGISTRY")
-)
->>>>>>> b9d86746
+from .config import CONFIG
+from .trace_schema import Trace
 
-DECAY = 0.995
-
-__all__ = [
-    "MutationStrategy",
-    "ASTInsertComment",
-    "ASTRenameIdentifier",
-    "DEFAULT_REGISTRY",
-    "weighted_choice",
-    "choose_mutation",
-]
+log = logging.getLogger(__name__)
 
 
-# --------------------------------------------------------------------------- #
-# Strategy protocol & concrete AST strategies
-# --------------------------------------------------------------------------- #
-class MutationStrategy(Protocol):
-    """Strategy interface for code mutation."""
+class PatchDict(TypedDict, total=False):
+    """Dictionary describing a code-patch returned by the external LLM."""
 
-    name: str
-
-    def mutate(self, code: str) -> str: ...
+    target: str
+    before: str
+    after: str
+    diff: str     # optional – may be filled in by server
+    sig: str      # cryptographic signature (if server signs)
 
 
-class ASTInsertComment(MutationStrategy):
-    """Insert a string literal at the start of the module (no-op)."""
-
-    name = "ASTInsertComment"
-
-    def mutate(self, code: str) -> str:
-        module = ast.parse(code)
-        module.body.insert(0, ast.Expr(value=ast.Constant("mutated")))
-        ast.fix_missing_locations(module)
-        return ast.unparse(module)
+def _row_to_dict(row: Any) -> dict[str, Any]:
+    """Convert ``row`` (Trace or plain‐dict) into a serialisable dict."""
+    if isinstance(row, Trace):   # runtime type
+        return row.model_dump()
+    if hasattr(row, "model_dump"):
+        try:
+            return cast(dict[str, Any], row.model_dump())
+        except Exception:  # fall through to plain cast
+            pass
+    return cast(dict[str, Any], row)
 
 
-class ASTRenameIdentifier(MutationStrategy):
-    """Rename the first *top-level* function definition."""
-
-    name = "ASTRenameIdentifier"
-
-    def mutate(self, code: str) -> str:
-        tree = ast.parse(code)
-        for node in tree.body:
-            if isinstance(node, ast.FunctionDef):
-                node.name = f"{node.name}_renamed"
-                break
-        ast.fix_missing_locations(tree)
-        return ast.unparse(tree)
-
-
-# --------------------------------------------------------------------------- #
-# Strategy selection helpers
-# --------------------------------------------------------------------------- #
-def _get_registry() -> CollectorRegistry:  # small helper for test monkey-patch
-    return cast(CollectorRegistry, getattr(metrics, "DEFAULT_REGISTRY"))
-
-
-def weighted_choice(strategies: Sequence[Type[MutationStrategy]]) -> Type[MutationStrategy]:
-    """Choose a mutation weighted by past success ratio (Prometheus counters)."""
-    if not strategies:
-        raise ValueError("No strategies provided")
-
-    registry = _get_registry()
-
-    weights: list[float] = []
-    for strat in strategies:
-        succ_val = registry.get_sample_value(
-            "dgm_mutation_success_total", labels={"strategy": strat.name}
-        )
-        fail_val = registry.get_sample_value(
-            "dgm_mutation_failure_total", labels={"strategy": strat.name}
-        )
-
-        succ = (succ_val or 0.0) * DECAY
-        fail = (fail_val or 0.0) * DECAY
-
-        succ_metric = cast(Counter | None, registry._names_to_collectors.get("dgm_mutation_success"))
-        if succ_metric is not None:
-            succ_metric.labels(strategy=strat.name)._value.set(succ)
-        fail_metric = cast(Counter | None, registry._names_to_collectors.get("dgm_mutation_failure"))
-        if fail_metric is not None:
-            fail_metric.labels(strategy=strat.name)._value.set(fail)
-
-        if succ_val is None and fail_val is None:
-            ratio = 0.5
-        else:
-            ratio = succ / (succ + fail + 1e-3)
-
-        weights.append(min(0.7, max(0.05, ratio)))
-
-    total = sum(weights)
-    if total <= 0:
-        return random.choice(list(strategies))
-
-    norm = [w / total for w in weights]
-    return random.choices(list(strategies), weights=norm, k=1)[0]
-
-
-def choose_mutation(
-    traces: Sequence[Mapping[str, Any]] | None = None,
-) -> Type[MutationStrategy]:
-    """Return the *class* of the mutation strategy to apply next.
+def draft_patch(trace: list[Any]) -> PatchDict | None:
+    """Ask the external LLM service to draft a patch for *trace*.
 
     Parameters
     ----------
-    traces
-        Currently unused placeholder for future adaptive selection logic.
+    trace
+        A list of ``Trace`` objects **or** raw dict rows.
+
+    Returns
+    -------
+    PatchDict | None
+        Parsed JSON on success, or *None* if the request/response failed.
     """
-    _ = traces  # reserved for future use
-    return weighted_choice([ASTInsertComment, ASTRenameIdentifier])+    if not trace:
+        log.warning("draft_patch called with empty trace -> None")
+        return None
+
+    url = f"{CONFIG.base_url.rstrip('/')}/v1/draft_patch"
+    headers = {"Authorization": f"Bearer {CONFIG.api_key}"} if CONFIG.api_key else {}
+
+    payload = {"trace": [_row_to_dict(r) for r in trace]}
+
+    try:
+        resp = requests.post(url, json=payload, headers=headers, timeout=CONFIG.timeout)
+    except Exception as exc:       # pragma: no cover  (network errors)
+        log.error("draft_patch HTTP request failed: %s", exc)
+        return None
+
+    if not 200 <= resp.status_code < 300:
+        log.error("draft_patch failed (%s): %s", resp.status_code, resp.text)
+        return None
+
+    try:
+        return cast(PatchDict, resp.json())
+    except Exception as exc:
+        log.error("draft_patch JSON decode failed: %s", exc)
+        return None