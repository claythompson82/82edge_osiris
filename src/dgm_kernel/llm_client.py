from __future__ import annotations

import logging
from typing import Any, TypedDict, cast

import requests

from .config import CONFIG
from .trace_schema import Trace

log = logging.getLogger(__name__)


class PatchDict(TypedDict):
    """A dictionary representing a code patch."""

    target: str
    before: str
    after: str
    diff: str
    sig: str


def draft_patch(trace: list[dict[str, Any]]) -> PatchDict | None:
    """Request a patch from the external LLM service."""
    if not trace:
        log.warning("draft_patch called with no traces, returning None.")
        return None

    url = f"{CONFIG.base_url.rstrip('/')}/v1/draft_patch"
    headers = {"Authorization": f"Bearer {CONFIG.api_key}"} if CONFIG.api_key else {}

    try:
        trace_payload: list[dict[str, Any]] = []
        for row in trace:
<<<<<<< HEAD
            if isinstance(row, Trace):
                trace_payload.append(row.model_dump())
            else:
                trace_payload.append(row)
=======
            if hasattr(row, "model_dump"):
                try:
                    trace_payload.append(cast(Any, row).model_dump())
                    continue
                except Exception:
                    pass
            trace_payload.append(row)
>>>>>>> b9d86746

        resp = requests.post(
            url,
            json={"trace": trace_payload},
            headers=headers,
            timeout=CONFIG.timeout,
        )
    except Exception as exc:  # pragma: no cover - network errors
        log.error("draft_patch HTTP request failed: %s", exc)
        return None

    if not 200 <= resp.status_code < 300:
        log.error(
            "draft_patch failed with status %s: %s", resp.status_code, resp.text
        )
        return None

    try:
        return cast(PatchDict, resp.json())
    except Exception as exc:
        log.error("draft_patch JSON decode failed: %s", exc)
        return None<|MERGE_RESOLUTION|>--- conflicted
+++ resolved
@@ -12,8 +12,7 @@
 
 
 class PatchDict(TypedDict):
-    """A dictionary representing a code patch."""
-
+    """Wire-format for a generated code patch."""
     target: str
     before: str
     after: str
@@ -21,51 +20,54 @@
     sig: str
 
 
-def draft_patch(trace: list[dict[str, Any]]) -> PatchDict | None:
-    """Request a patch from the external LLM service."""
-    if not trace:
-        log.warning("draft_patch called with no traces, returning None.")
+def _row_to_dict(row: Any) -> dict[str, Any]:
+    """
+    Helper that converts a single trace row to a plain `dict`
+    without raising.  Handles:
+
+    • `Trace` Pydantic objects (preferred)
+    • Arbitrary objects that expose `.model_dump()`
+    • A row that is *already* a mapping
+    """
+    if isinstance(row, Trace):
+        return row.model_dump()
+
+    if hasattr(row, "model_dump"):  # type: ignore[attr-defined]
+        try:
+            return cast(Any, row).model_dump()
+        except Exception:  # pragma: no cover – defensive
+            pass
+
+    # Fall-back: assume it’s already a plain mapping
+    if isinstance(row, dict):
+        return row
+
+    log.warning("Un-recognised trace row type %s – sending as‐is", type(row))
+    return cast(dict[str, Any], row)
+
+
+def draft_patch(traces: list[Any]) -> PatchDict | None:  # noqa: D401
+    """Ask the external LLM sidecar to propose a patch for the given traces."""
+    if not traces:
+        log.warning("draft_patch called with no traces – returning None.")
         return None
 
     url = f"{CONFIG.base_url.rstrip('/')}/v1/draft_patch"
     headers = {"Authorization": f"Bearer {CONFIG.api_key}"} if CONFIG.api_key else {}
 
     try:
-        trace_payload: list[dict[str, Any]] = []
-        for row in trace:
-<<<<<<< HEAD
-            if isinstance(row, Trace):
-                trace_payload.append(row.model_dump())
-            else:
-                trace_payload.append(row)
-=======
-            if hasattr(row, "model_dump"):
-                try:
-                    trace_payload.append(cast(Any, row).model_dump())
-                    continue
-                except Exception:
-                    pass
-            trace_payload.append(row)
->>>>>>> b9d86746
-
-        resp = requests.post(
-            url,
-            json={"trace": trace_payload},
-            headers=headers,
-            timeout=CONFIG.timeout,
-        )
-    except Exception as exc:  # pragma: no cover - network errors
+        payload = {"trace": [_row_to_dict(r) for r in traces]}
+        resp = requests.post(url, json=payload, headers=headers, timeout=CONFIG.timeout)
+    except Exception as exc:  # pragma: no cover – network / transport failures
         log.error("draft_patch HTTP request failed: %s", exc)
         return None
 
     if not 200 <= resp.status_code < 300:
-        log.error(
-            "draft_patch failed with status %s: %s", resp.status_code, resp.text
-        )
+        log.error("draft_patch failed with status %s: %s", resp.status_code, resp.text)
         return None
 
     try:
         return cast(PatchDict, resp.json())
-    except Exception as exc:
+    except Exception as exc:  # pragma: no cover – bad JSON
         log.error("draft_patch JSON decode failed: %s", exc)
         return None