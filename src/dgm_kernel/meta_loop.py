# dgm_kernel/meta_loop.py
"""
Darwin Gödel Machine — self-improving meta-loop (async capable)
"""

from __future__ import annotations

import argparse
import asyncio
import difflib
import importlib
import importlib.util
import json
import logging
import os
import subprocess
import tempfile
import time
import uuid
from pathlib import Path
from typing import Any, Dict, List, cast

import redis

from dgm_kernel import metrics
from dgm_kernel.llm_client import draft_patch
from dgm_kernel.mutation_strategies import MutationStrategy
from dgm_kernel.prover import _get_pylint_score as _prover_pylint_score
from dgm_kernel.prover import prove_patch
from dgm_kernel.sandbox import run_patch_in_sandbox
from llm_sidecar.reward import proofable_reward

# ─────────────────────────────  globals & config  ────────────────────────────
log = logging.getLogger(__name__)

REDIS = redis.Redis(host="redis", port=6379, decode_responses=True)

PATCH_QUEUE = "dgm:patch_queue"
TRACE_QUEUE = "dgm:recent_traces"
APPLIED_LOG = "dgm:applied_patches"
ROLLED_BACK_LOG = "dgm:rolled_back_traces"

PATCH_RATE_LIMIT_SECONDS = int(os.getenv("DGM_PATCH_RATE_LIMIT_SECONDS", "3600"))
LOOP_WAIT_S = 1.0
MAX_MUTATIONS_PER_LOOP = 3
ROLLBACK_SLEEP_S = int(os.getenv("DGM_ROLLBACK_SLEEP_SECONDS", "300"))

PATCH_HISTORY_FILE = Path(__file__).resolve().parent.parent / "patch_history.json"
_last_patch_time: float = 0.0
if PATCH_HISTORY_FILE.exists():  # pragma: no cover – startup rewind
    try:
        hist: list[dict[str, Any]] = json.loads(PATCH_HISTORY_FILE.read_text())
        if hist:
            _last_patch_time = hist[-1].get("timestamp", 0.0)
    except Exception as exc:  # pragma: no cover
        log.error("Failed to read patch history: %s", exc)

_MUTATION_NAME = os.getenv("DGM_MUTATION", "ASTInsertComment")


# ─────────────────────────────  mutation helpers  ────────────────────────────
def _load_mutation() -> MutationStrategy:
    mod = importlib.import_module("dgm_kernel.mutation_strategies")
    cls = cast(type[MutationStrategy], getattr(mod, _MUTATION_NAME))
    return cls()


_mutation_strategy = _load_mutation()


def _mutate_code(code: str) -> str:
<<<<<<< HEAD
    return _mutation_strategy.mutate(code)


async def _generate_patch_async(traces: List[Dict[str, Any]]) -> Dict[str, Any] | None:  # pragma: no cover - thin wrapper
    """Wrapper for generate_patch so tests can monkey-patch easier."""
    return await generate_patch(traces)


def _generate_patch(arg: Any) -> Any:
    if isinstance(arg, str):
        return _mutate_code(arg)
    res = _generate_patch_async(arg)
    if asyncio.iscoroutine(res):
        return asyncio.run(res)
    return res

# ────────────────────────────────────────────────────────────────────────────
# ▼ 1.  fetch_recent_traces()  (pull N traces from Redis)
# ▼ 2.  generate_patch()       (call LLM / α-search to propose code diff)
# ▼ 3.  apply_patch()          (load diff, patch in-place, hot-reload module)
# ▼ 4.  rollback_if_bad()      (revert if reward ↓ or errors ↑)
# ────────────────────────────────────────────────────────────────────────────
=======
    """Synchronous helper used by tests and the async wrapper below."""
    return _mutation_strategy.mutate(code)

>>>>>>> b4189a73

async def _generate_patch_async(
    traces: list[dict[str, Any]]
) -> dict[str, Any] | None:
    """Thin async wrapper around *generate_patch* so property-tests can await."""
    return await generate_patch(traces)


async def generate_patch(
    traces: list[dict[str, Any]],
) -> dict[str, Any] | None:
    """
    Ask the LLM (or a future search routine) for a JSON patch.  The returned
    dictionary **must** contain ``target``, ``before`` and ``after`` keys.

    Any failure → return *None* so the caller can decide the next mutation.
    """
    patch = draft_patch(traces)
    if patch is None:
        metrics.increment_patch_generation(mutation=_MUTATION_NAME, result="failure")
        return None
<<<<<<< HEAD
    patch["after"] = _mutate_code(patch.get("after", ""))
    return patch


=======

    patch["after"] = _mutate_code(patch.get("after", ""))
    metrics.increment_patch_generation(mutation=_MUTATION_NAME, result="success")
    return patch


# backward-compat alias used elsewhere
_generate_patch = _mutate_code

# ───────────────────────────  trace acquisition  ─────────────────────────────
async def fetch_recent_traces(n: int = 100) -> list[dict[str, Any]]:
    """Pop at most *n* recent traces from Redis, return decoded list."""
    traces: list[dict[str, Any]] = []
    raw: list[str] = []
    for _ in range(n):
        itm = REDIS.rpop(TRACE_QUEUE)
        if itm is None:
            break
        raw.append(itm)
>>>>>>> b4189a73

    for idx, txt in enumerate(raw):
        try:
            traces.append(json.loads(txt))
        except json.JSONDecodeError as exc:
            log.error("Bad trace[%s]: %s (%s)", idx, txt[:50], exc)

    return traces


# ─────────────────────────────  verification helpers  ────────────────────────
def _get_pylint_score(patch_code: str) -> float:
    """Proxy to original prover helper so tests can monkey-patch."""
    return _prover_pylint_score(patch_code)


async def _lint_with_ruff(code: str) -> bool:
    """Return *True* if **ruff check** passes."""
    tmp = tempfile.NamedTemporaryFile("w", suffix=".py", delete=False)
    try:
        tmp.write(code)
        tmp.close()
        proc = await asyncio.create_subprocess_exec(
            "ruff",
            "check",
            tmp.name,
            stdout=asyncio.subprocess.PIPE,
            stderr=asyncio.subprocess.PIPE,
        )
        await proc.communicate()
        return proc.returncode == 0
    finally:
        Path(tmp.name).unlink(missing_ok=True)


async def _run_unit_tests(target: str, code: str) -> bool:
    """Replace *target* with *code*, run pytest shard, restore on exit."""
    tgt = Path(target)
    if not tgt.exists():
        log.error("Target file %s does not exist", target)
        return False

    original = tgt.read_text()
    tgt.write_text(code)
    try:
        proc = await asyncio.create_subprocess_exec(
            "pytest",
            "-q",
            "tests/dgm_kernel_tests/test_meta_loop.py::sanity_only",
            stdout=asyncio.subprocess.PIPE,
            stderr=asyncio.subprocess.PIPE,
        )
        await proc.communicate()
        return proc.returncode == 0
    finally:
        tgt.write_text(original)


async def _verify_patch(traces: list[dict[str, Any]], patch: dict[str, Any]) -> bool:
    """Static analysis + lint + micro-tests gate."""
    code = patch.get("after", "")
    if not code:
        return False

    # quick dangerous-token guard
    if any(tok in code for tok in ("os.system", "eval(", "exec(")):
        return False

    if not await _lint_with_ruff(code):
        return False

    tgt = patch.get("target")
    if not tgt:
        return False

    if not await _run_unit_tests(tgt, code):
        return False

    return True


# ─────────────────────────────  patch apply / rollback  ──────────────────────
def _apply_patch(patch: dict[str, Any]) -> bool:
    """Write *after* to disk, hot-reload module, return success."""
    tgt = Path(patch["target"])
    try:
        tgt.parent.mkdir(parents=True, exist_ok=True)
        tgt.write_text(patch["after"])
        importlib.invalidate_caches()
        mod_name = str(tgt.with_suffix("")).replace("/", ".").lstrip(".")
        module = importlib.import_module(mod_name)
        importlib.reload(module)
        ok = True
    except Exception as exc:
        log.error("apply_patch failed: %s", exc)
        ok = False

    metrics.increment_patch_apply(
        mutation=_MUTATION_NAME, result="success" if ok else "failure"
    )
    return ok


def _rollback(patch: dict[str, Any]) -> None:
    """Restore *before* content and reload module."""
    tgt = Path(patch["target"])
    tgt.write_text(patch["before"])
    importlib.invalidate_caches()
    try:
        module = importlib.import_module(str(tgt.with_suffix("")).replace("/", "."))
        importlib.reload(module)
    except Exception as exc:
        log.error("rollback reload error: %s", exc)


def _record_patch_history(entry: dict[str, Any]) -> None:
    """Append *entry* to JSON history on disk."""
    try:
        history: list[dict[str, Any]] = []
        if PATCH_HISTORY_FILE.exists():
            history = json.loads(PATCH_HISTORY_FILE.read_text())
        history.append(entry)
        PATCH_HISTORY_FILE.write_text(json.dumps(history, indent=2))
    except Exception as exc:  # pragma: no cover
        log.error("record history failed: %s", exc)


# ─────────────────────────────  one-shot & forever loops  ────────────────────
async def loop_once() -> None:
    traces = await fetch_recent_traces()
    if not traces:
        return

    patch = await generate_patch(traces)
    if not patch or not await _verify_patch(traces, patch):
        return

    diff = "\n".join(
        difflib.unified_diff(
            patch["before"].splitlines(),
            patch["after"].splitlines(),
            fromfile="before",
            tofile="after",
            lineterm="",
        )
    )
    if prove_patch(diff) < 0.8:
        return

    ok, _, exit_code = run_patch_in_sandbox(patch)
    if not ok:
        log.warning("sandbox exit %s, skipping patch", exit_code)
        return

    if time.time() - _last_patch_time < PATCH_RATE_LIMIT_SECONDS:
        return

    if _apply_patch(patch):
        _record_patch_history(
            {
                "patch_id": str(uuid.uuid4()),
                "timestamp": time.time(),
                "diff": diff,
                "reward": 0.0,  # filled after reward calc below
                "sandbox_exit_code": exit_code,
            }
        )


async def meta_loop() -> None:  # production forever-loop
    global _last_patch_time
    while True:
        await loop_once()
        await asyncio.sleep(LOOP_WAIT_S)


def loop_forever() -> None:  # sync wrapper for CLI execution
    pending: dict[str, Any] | None = None
    none_streak = 0
    rollback_streak = 0

    while True:
        traces = asyncio.run(fetch_recent_traces())

        # 1) verify pending patch
        if pending and not asyncio.run(_verify_patch(traces, pending)):
            _rollback(pending)
            pending = None
            rollback_streak += 1
        else:
            rollback_streak = 0

        # 2) create new patch if needed
        if pending is None:
            for _ in range(MAX_MUTATIONS_PER_LOOP):
<<<<<<< HEAD
                pending_patch_candidate = _generate_patch(traces)
                if asyncio.iscoroutine(pending_patch_candidate):
                    pending_patch_candidate = asyncio.run(pending_patch_candidate)
                pending_patch = pending_patch_candidate

        time.sleep(LOOP_WAIT_S)


# Entrypoint for standalone container / CLI
if __name__ == "__main__":  # pragma: no cover - manual execution only
    logging.basicConfig(level=logging.INFO)  # pragma: no cover
    parser = argparse.ArgumentParser(description="DGM Kernel Meta-Loop")  # pragma: no cover
    parser.add_argument(  # pragma: no cover
        "--once", action="store_true", help="Run the meta-loop only once."  # pragma: no cover
    )  # pragma: no cover
    args = parser.parse_args()  # pragma: no cover

    if args.once:  # pragma: no cover
        log.info("Running DGM meta-loop once.")  # pragma: no cover
        asyncio.run(loop_once())  # pragma: no cover
        log.info("DGM meta-loop (once) finished.")  # pragma: no cover
    else:  # pragma: no cover
        log.info("Starting DGM meta-loop to run continuously.")  # pragma: no cover
        asyncio.run(meta_loop())  # pragma: no cover
=======
                pending = asyncio.run(_generate_patch_async(traces))
                if pending:
                    none_streak = 0
                    break
                none_streak += 1

            if none_streak >= 3:
                os.environ["DGM_MUTATION"] = "ASTInsertComment"

        # 3) back-off after many rollbacks
        if rollback_streak >= 4:
            time.sleep(ROLLBACK_SLEEP_S)
        else:
            time.sleep(LOOP_WAIT_S)


# ─────────────────────────────  CLI entry-point  ─────────────────────────────
if __name__ == "__main__":  # pragma: no cover
    logging.basicConfig(level=logging.INFO)
    p = argparse.ArgumentParser(description="DGM Kernel Meta-Loop")
    p.add_argument("--once", action="store_true", help="Run exactly one iteration")
    args = p.parse_args()

    if args.once:
        asyncio.run(loop_once())
    else:
        asyncio.run(meta_loop())
>>>>>>> b4189a73
<|MERGE_RESOLUTION|>--- conflicted
+++ resolved
@@ -30,7 +30,7 @@
 from dgm_kernel.sandbox import run_patch_in_sandbox
 from llm_sidecar.reward import proofable_reward
 
-# ─────────────────────────────  globals & config  ────────────────────────────
+# ─────────────────────────────── globals & config ────────────────────────────
 log = logging.getLogger(__name__)
 
 REDIS = redis.Redis(host="redis", port=6379, decode_responses=True)
@@ -57,8 +57,7 @@
 
 _MUTATION_NAME = os.getenv("DGM_MUTATION", "ASTInsertComment")
 
-
-# ─────────────────────────────  mutation helpers  ────────────────────────────
+# ───────────────────────────── mutation helpers ──────────────────────────────
 def _load_mutation() -> MutationStrategy:
     mod = importlib.import_module("dgm_kernel.mutation_strategies")
     cls = cast(type[MutationStrategy], getattr(mod, _MUTATION_NAME))
@@ -69,81 +68,31 @@
 
 
 def _mutate_code(code: str) -> str:
-<<<<<<< HEAD
+    """Synchronous helper for tests and internal use."""
     return _mutation_strategy.mutate(code)
 
-
-async def _generate_patch_async(traces: List[Dict[str, Any]]) -> Dict[str, Any] | None:  # pragma: no cover - thin wrapper
-    """Wrapper for generate_patch so tests can monkey-patch easier."""
-    return await generate_patch(traces)
-
-
-def _generate_patch(arg: Any) -> Any:
-    if isinstance(arg, str):
-        return _mutate_code(arg)
-    res = _generate_patch_async(arg)
-    if asyncio.iscoroutine(res):
-        return asyncio.run(res)
-    return res
-
-# ────────────────────────────────────────────────────────────────────────────
-# ▼ 1.  fetch_recent_traces()  (pull N traces from Redis)
-# ▼ 2.  generate_patch()       (call LLM / α-search to propose code diff)
-# ▼ 3.  apply_patch()          (load diff, patch in-place, hot-reload module)
-# ▼ 4.  rollback_if_bad()      (revert if reward ↓ or errors ↑)
-# ────────────────────────────────────────────────────────────────────────────
-=======
-    """Synchronous helper used by tests and the async wrapper below."""
-    return _mutation_strategy.mutate(code)
-
->>>>>>> b4189a73
 
 async def _generate_patch_async(
     traces: list[dict[str, Any]]
 ) -> dict[str, Any] | None:
-    """Thin async wrapper around *generate_patch* so property-tests can await."""
+    """Async wrapper so property-tests can await patch generation."""
     return await generate_patch(traces)
 
 
-async def generate_patch(
-    traces: list[dict[str, Any]],
-) -> dict[str, Any] | None:
-    """
-    Ask the LLM (or a future search routine) for a JSON patch.  The returned
-    dictionary **must** contain ``target``, ``before`` and ``after`` keys.
-
-    Any failure → return *None* so the caller can decide the next mutation.
-    """
-    patch = draft_patch(traces)
-    if patch is None:
-        metrics.increment_patch_generation(mutation=_MUTATION_NAME, result="failure")
-        return None
-<<<<<<< HEAD
-    patch["after"] = _mutate_code(patch.get("after", ""))
-    return patch
-
-
-=======
-
-    patch["after"] = _mutate_code(patch.get("after", ""))
-    metrics.increment_patch_generation(mutation=_MUTATION_NAME, result="success")
-    return patch
-
-
-# backward-compat alias used elsewhere
+# Back-compat alias used by a few tests
 _generate_patch = _mutate_code
 
-# ───────────────────────────  trace acquisition  ─────────────────────────────
+# ──────────────────────────── trace acquisition ─────────────────────────────
 async def fetch_recent_traces(n: int = 100) -> list[dict[str, Any]]:
-    """Pop at most *n* recent traces from Redis, return decoded list."""
+    """Pop ≤ *n* recent traces from Redis, returning decoded list."""
     traces: list[dict[str, Any]] = []
     raw: list[str] = []
+
     for _ in range(n):
-        itm = REDIS.rpop(TRACE_QUEUE)
-        if itm is None:
+        item = REDIS.rpop(TRACE_QUEUE)
+        if item is None:
             break
-        raw.append(itm)
->>>>>>> b4189a73
+        raw.append(item)
 
     for idx, txt in enumerate(raw):
         try:
@@ -154,22 +103,37 @@
     return traces
 
 
-# ─────────────────────────────  verification helpers  ────────────────────────
-def _get_pylint_score(patch_code: str) -> float:
-    """Proxy to original prover helper so tests can monkey-patch."""
-    return _prover_pylint_score(patch_code)
+# ───────────────────────────── patch generation ─────────────────────────────
+async def generate_patch(
+    traces: list[dict[str, Any]],
+) -> dict[str, Any] | None:
+    """
+    Produce a JSON patch dict with keys ``target``, ``before``, ``after``.
+    Returns *None* on failure so the caller can try another mutation.
+    """
+    patch = draft_patch(traces)
+    if patch is None:
+        metrics.increment_patch_generation(_MUTATION_NAME, result="failure")
+        return None
+
+    patch["after"] = _mutate_code(patch.get("after", ""))
+    metrics.increment_patch_generation(_MUTATION_NAME, result="success")
+    return patch
+
+
+# ───────────────────────────── verification helpers ────────────────────────
+def _get_pylint_score(code: str) -> float:
+    return _prover_pylint_score(code)
 
 
 async def _lint_with_ruff(code: str) -> bool:
-    """Return *True* if **ruff check** passes."""
+    """Return *True* if `ruff check` passes on *code*."""
     tmp = tempfile.NamedTemporaryFile("w", suffix=".py", delete=False)
     try:
         tmp.write(code)
         tmp.close()
         proc = await asyncio.create_subprocess_exec(
-            "ruff",
-            "check",
-            tmp.name,
+            "ruff", "check", tmp.name,
             stdout=asyncio.subprocess.PIPE,
             stderr=asyncio.subprocess.PIPE,
         )
@@ -180,10 +144,9 @@
 
 
 async def _run_unit_tests(target: str, code: str) -> bool:
-    """Replace *target* with *code*, run pytest shard, restore on exit."""
+    """Write *code* to *target*, run the ‘sanity_only’ shard, restore file."""
     tgt = Path(target)
     if not tgt.exists():
-        log.error("Target file %s does not exist", target)
         return False
 
     original = tgt.read_text()
@@ -203,64 +166,52 @@
 
 
 async def _verify_patch(traces: list[dict[str, Any]], patch: dict[str, Any]) -> bool:
-    """Static analysis + lint + micro-tests gate."""
+    """Danger-string, ruff, shard-tests; returns *True* if patch passes."""
     code = patch.get("after", "")
     if not code:
         return False
 
-    # quick dangerous-token guard
-    if any(tok in code for tok in ("os.system", "eval(", "exec(")):
+    banned = ("os.system", "eval(", "exec(", "subprocess.Popen", "subprocess.call")
+    if any(tok in code for tok in banned):
         return False
 
     if not await _lint_with_ruff(code):
         return False
 
     tgt = patch.get("target")
-    if not tgt:
-        return False
-
-    if not await _run_unit_tests(tgt, code):
-        return False
-
-    return True
-
-
-# ─────────────────────────────  patch apply / rollback  ──────────────────────
+    return tgt is not None and await _run_unit_tests(tgt, code)
+
+
+# ───────────────────────────── apply / rollback ────────────────────────────
 def _apply_patch(patch: dict[str, Any]) -> bool:
-    """Write *after* to disk, hot-reload module, return success."""
     tgt = Path(patch["target"])
     try:
         tgt.parent.mkdir(parents=True, exist_ok=True)
         tgt.write_text(patch["after"])
         importlib.invalidate_caches()
-        mod_name = str(tgt.with_suffix("")).replace("/", ".").lstrip(".")
-        module = importlib.import_module(mod_name)
-        importlib.reload(module)
+        mod = importlib.import_module(str(tgt.with_suffix("")).replace("/", "."))
+        importlib.reload(mod)
         ok = True
     except Exception as exc:
         log.error("apply_patch failed: %s", exc)
         ok = False
 
-    metrics.increment_patch_apply(
-        mutation=_MUTATION_NAME, result="success" if ok else "failure"
-    )
+    metrics.increment_patch_apply(_MUTATION_NAME, result="success" if ok else "failure")
     return ok
 
 
 def _rollback(patch: dict[str, Any]) -> None:
-    """Restore *before* content and reload module."""
     tgt = Path(patch["target"])
     tgt.write_text(patch["before"])
     importlib.invalidate_caches()
     try:
-        module = importlib.import_module(str(tgt.with_suffix("")).replace("/", "."))
-        importlib.reload(module)
+        mod = importlib.import_module(str(tgt.with_suffix("")).replace("/", "."))
+        importlib.reload(mod)
     except Exception as exc:
         log.error("rollback reload error: %s", exc)
 
 
 def _record_patch_history(entry: dict[str, Any]) -> None:
-    """Append *entry* to JSON history on disk."""
     try:
         history: list[dict[str, Any]] = []
         if PATCH_HISTORY_FILE.exists():
@@ -271,7 +222,7 @@
         log.error("record history failed: %s", exc)
 
 
-# ─────────────────────────────  one-shot & forever loops  ────────────────────
+# ───────────────────────────── one-shot & forever loops ─────────────────────
 async def loop_once() -> None:
     traces = await fetch_recent_traces()
     if not traces:
@@ -295,32 +246,30 @@
 
     ok, _, exit_code = run_patch_in_sandbox(patch)
     if not ok:
-        log.warning("sandbox exit %s, skipping patch", exit_code)
         return
 
     if time.time() - _last_patch_time < PATCH_RATE_LIMIT_SECONDS:
         return
 
-    if _apply_patch(patch):
-        _record_patch_history(
-            {
-                "patch_id": str(uuid.uuid4()),
-                "timestamp": time.time(),
-                "diff": diff,
-                "reward": 0.0,  # filled after reward calc below
-                "sandbox_exit_code": exit_code,
-            }
-        )
-
-
-async def meta_loop() -> None:  # production forever-loop
-    global _last_patch_time
+    _apply_patch(patch)
+    _record_patch_history(
+        {
+            "patch_id": str(uuid.uuid4()),
+            "timestamp": time.time(),
+            "diff": diff,
+            "reward": 0.0,
+            "sandbox_exit_code": exit_code,
+        }
+    )
+
+
+async def meta_loop() -> None:
     while True:
         await loop_once()
         await asyncio.sleep(LOOP_WAIT_S)
 
 
-def loop_forever() -> None:  # sync wrapper for CLI execution
+def loop_forever() -> None:
     pending: dict[str, Any] | None = None
     none_streak = 0
     rollback_streak = 0
@@ -328,7 +277,6 @@
     while True:
         traces = asyncio.run(fetch_recent_traces())
 
-        # 1) verify pending patch
         if pending and not asyncio.run(_verify_patch(traces, pending)):
             _rollback(pending)
             pending = None
@@ -336,35 +284,8 @@
         else:
             rollback_streak = 0
 
-        # 2) create new patch if needed
         if pending is None:
             for _ in range(MAX_MUTATIONS_PER_LOOP):
-<<<<<<< HEAD
-                pending_patch_candidate = _generate_patch(traces)
-                if asyncio.iscoroutine(pending_patch_candidate):
-                    pending_patch_candidate = asyncio.run(pending_patch_candidate)
-                pending_patch = pending_patch_candidate
-
-        time.sleep(LOOP_WAIT_S)
-
-
-# Entrypoint for standalone container / CLI
-if __name__ == "__main__":  # pragma: no cover - manual execution only
-    logging.basicConfig(level=logging.INFO)  # pragma: no cover
-    parser = argparse.ArgumentParser(description="DGM Kernel Meta-Loop")  # pragma: no cover
-    parser.add_argument(  # pragma: no cover
-        "--once", action="store_true", help="Run the meta-loop only once."  # pragma: no cover
-    )  # pragma: no cover
-    args = parser.parse_args()  # pragma: no cover
-
-    if args.once:  # pragma: no cover
-        log.info("Running DGM meta-loop once.")  # pragma: no cover
-        asyncio.run(loop_once())  # pragma: no cover
-        log.info("DGM meta-loop (once) finished.")  # pragma: no cover
-    else:  # pragma: no cover
-        log.info("Starting DGM meta-loop to run continuously.")  # pragma: no cover
-        asyncio.run(meta_loop())  # pragma: no cover
-=======
                 pending = asyncio.run(_generate_patch_async(traces))
                 if pending:
                     none_streak = 0
@@ -374,22 +295,20 @@
             if none_streak >= 3:
                 os.environ["DGM_MUTATION"] = "ASTInsertComment"
 
-        # 3) back-off after many rollbacks
         if rollback_streak >= 4:
             time.sleep(ROLLBACK_SLEEP_S)
         else:
             time.sleep(LOOP_WAIT_S)
 
 
-# ─────────────────────────────  CLI entry-point  ─────────────────────────────
+# ───────────────────────────── CLI entry-point ──────────────────────────────
 if __name__ == "__main__":  # pragma: no cover
     logging.basicConfig(level=logging.INFO)
-    p = argparse.ArgumentParser(description="DGM Kernel Meta-Loop")
-    p.add_argument("--once", action="store_true", help="Run exactly one iteration")
-    args = p.parse_args()
+    parser = argparse.ArgumentParser(description="DGM Kernel Meta-Loop")
+    parser.add_argument("--once", action="store_true", help="run exactly one iteration")
+    args = parser.parse_args()
 
     if args.once:
         asyncio.run(loop_once())
     else:
-        asyncio.run(meta_loop())
->>>>>>> b4189a73
+        asyncio.run(meta_loop())