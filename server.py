--- conflicted
+++ resolved
@@ -1,352 +1,273 @@
+# server.py
+# -----------------------------------------------------------------------------
+# FastAPI side-car that serves Hermes-3-8B-GPTQ (text) and Phi-3-mini-4k-int8
+# (JSON-structured) plus a feedback loop for nightly QLoRA / DPO training.
+# -----------------------------------------------------------------------------
+
 import os
+import json
+import uuid
+import datetime
+import traceback
+from typing import Optional, Dict, Any, List
+
 import torch
-from fastapi import FastAPI, HTTPException # Added HTTPException
+from fastapi import FastAPI, HTTPException
 from pydantic import BaseModel
-from typing import Optional, Dict, Any # Added for FeedbackItem
-import json # Ensure json is imported
-import datetime
-import uuid
 
 from llm_sidecar.loader import (
     load_hermes_model,
     load_phi3_model,
     get_hermes_model_and_tokenizer,
     get_phi3_model_and_tokenizer,
-    MICRO_LLM_MODEL_PATH
+    MICRO_LLM_MODEL_PATH,
 )
 
-# Import outlines for guided generation
+# outlines (schema-guided generation for Phi-3)
 from outlines import generate as outlines_generate
-import traceback # For detailed error logging
-
-# Define the FastAPI app
-app = FastAPI()
-
-# Log file path
+
+# ---------------------------------------------------------------------
+# Constants & paths
+# ---------------------------------------------------------------------
 PHI3_FEEDBACK_LOG_FILE = "/app/phi3_feedback_log.jsonl"
-PHI3_FEEDBACK_DATA_FILE = "/app/phi3_feedback_data.jsonl" # For storing submitted feedback
-
-# Define the request body model
-class PromptRequest(BaseModel):
-    prompt: str
-    max_length: int = 256
-
-# Define the new request body model for the unified endpoint
-class UnifiedPromptRequest(PromptRequest):
-    model_id: str = "hermes"
-
-<<<<<<< HEAD
-# --- Feedback Model ---
-class FeedbackItem(BaseModel):
-    transaction_id: str
-    feedback_type: str  # E.g., "correction", "rating", "qualitative_comment"
-    feedback_content: Any  # Flexible: could be a dict for corrections, str for comments/ratings
-    timestamp: str       # ISO format timestamp, likely generated at feedback submission
-    corrected_proposal: Optional[Dict[str, Any]] = None # For providing a full corrected version of a proposal
-
-=======
->>>>>>> 0a59a523
-# JSON Schema for guided generation (remains global)
-json_schema_str = """
+PHI3_FEEDBACK_DATA_FILE = "/app/phi3_feedback_data.jsonl"
+
+JSON_SCHEMA_STR = """
 {
   "type": "object",
   "properties": {
-    "ticker":        { "type": "string", "description": "Ticker symbol" },
-    "action":        { "type": "string", "enum": ["adjust", "pass", "abort"] },
-    "side":          { "type": "string", "enum": ["LONG", "SHORT"] },
-    "new_stop_pct":  { "type": ["number", "null"] },
-    "new_target_pct":{ "type": ["number", "null"] },
-    "confidence":    { "type": "number", "minimum": 0, "maximum": 1 },
-    "rationale":     { "type": "string", "description": "One-sentence justification" }
+    "ticker":         { "type": "string",  "description": "Ticker symbol" },
+    "action":         { "type": "string",  "enum": ["adjust", "pass", "abort"] },
+    "side":           { "type": "string",  "enum": ["LONG", "SHORT"] },
+    "new_stop_pct":   { "type": ["number","null"] },
+    "new_target_pct": { "type": ["number","null"] },
+    "confidence":     { "type": "number",  "minimum": 0, "maximum": 1 },
+    "rationale":      { "type": "string",  "description": "One-sentence justification" }
   },
   "required": ["ticker", "action", "confidence", "rationale"],
   "additionalProperties": false
 }
 """
 
-# Determine device
-device = "cuda" if torch.cuda.is_available() else "cpu"
-print(f"Server running on device: {device}")
-
-# Load models at startup
-print("Initializing models...")
+DEVICE = "cuda" if torch.cuda.is_available() else "cpu"
+print(f"[Side-car] running on {DEVICE}")
+
+# ---------------------------------------------------------------------
+# Pydantic Models
+# ---------------------------------------------------------------------
+class PromptRequest(BaseModel):
+    prompt: str
+    max_length: int = 256
+
+
+class UnifiedPromptRequest(PromptRequest):
+    model_id: str = "hermes"  # "hermes" | "phi3"
+
+
+class FeedbackItem(BaseModel):
+    transaction_id: str
+    feedback_type: str  # "correction" | "rating" | "qualitative_comment"
+    feedback_content: Any
+    timestamp: str
+    corrected_proposal: Optional[Dict[str, Any]] = None
+
+
+# ---------------------------------------------------------------------
+# FastAPI initialisation
+# ---------------------------------------------------------------------
+app = FastAPI()
+
+print("[Side-car] loading models …")
 load_hermes_model()
 load_phi3_model()
-print("Model initialization complete.")
-
-# --- Helper Function to Load Recent Feedback ---
-def load_recent_feedback(max_examples: int = 3) -> list[dict]:
+print("[Side-car] models ready.")
+
+# ---------------------------------------------------------------------
+# Helpers
+# ---------------------------------------------------------------------
+def _load_recent_feedback(max_examples: int = 3) -> List[Dict[str, Any]]:
     if not os.path.exists(PHI3_FEEDBACK_DATA_FILE):
-        print(f"Feedback file {PHI3_FEEDBACK_DATA_FILE} not found. No feedback to load.")
         return []
-
-    recent_feedback_items = []
-    try:
-        with open(PHI3_FEEDBACK_DATA_FILE, "r") as f:
-            for line in f:
-                try:
-                    feedback_item = json.loads(line.strip())
-                    if (feedback_item.get("feedback_type") == "correction" and
-                            isinstance(feedback_item.get("corrected_proposal"), dict)):
-                        recent_feedback_items.append(feedback_item)
-                except json.JSONDecodeError as e:
-                    print(f"Error decoding JSON from feedback file: {e} - Line: {line.strip()}")
-                except Exception as e: # Catch other potential errors like missing keys if not validated by Pydantic model previously
-                    print(f"Error processing feedback item: {e} - Item: {line.strip()}")
-        
-        # Return the most recent max_examples
-        return recent_feedback_items[-max_examples:]
-    except IOError as e:
-        print(f"Error reading feedback file {PHI3_FEEDBACK_DATA_FILE}: {e}")
-        return []
-    except Exception as e: # Catch any other unexpected errors during file processing
-        print(f"An unexpected error occurred while loading feedback: {e}\n{traceback.format_exc()}")
-        return []
-
-# --- Helper Function for Phi-3 JSON Generation ---
-async def _generate_phi3_json(prompt: str, max_length: int, phi3_model, phi3_tokenizer) -> dict:
-    if not phi3_model or not phi3_tokenizer:
-        return {"error": "Phi-3 ONNX model or tokenizer not available."}
-    try:
-        if phi3_model is None or phi3_tokenizer is None: # Should be caught by above, but defensive
-            raise RuntimeError("Phi-3 model or tokenizer is None after loading check.")
-
-        # Load recent feedback and augment prompt
-        feedback_prompt_augmentation = ""
-        try:
-            recent_feedback = load_recent_feedback(max_examples=3)
-            if recent_feedback:
-                augmentation_parts = ["Based on past feedback, here are examples of desired JSON outputs:"]
-                for i, fb_item in enumerate(recent_feedback):
-                    # corrected_proposal is already validated to be a dict in load_recent_feedback
-                    try:
-                        corrected_json_str = json.dumps(fb_item["corrected_proposal"], indent=2)
-                        augmentation_parts.append(f"Example {i+1} (Corrected Output):\n{corrected_json_str}")
-                    except TypeError as e: # Should not happen if corrected_proposal is a dict, but defensive
-                        print(f"Error serializing corrected_proposal for feedback item: {fb_item.get('transaction_id')}, error: {e}")
-                
-                if len(augmentation_parts) > 1: # Only add if there are actual examples
-                    feedback_prompt_augmentation = "\n\n".join(augmentation_parts) + "\n\nNow, considering the above, please process the following request:\n"
-        except Exception as e:
-            print(f"Error during feedback loading or prompt augmentation: {e}\n{traceback.format_exc()}")
-            # Proceed with original prompt if feedback processing fails
-
-        effective_prompt = feedback_prompt_augmentation + prompt
-        
-        # For debugging, print the effective prompt
-        # print(f"--- Effective Prompt for Phi-3 ---")
-        # print(effective_prompt)
-        # print(f"--- End of Effective Prompt ---")
-
-        print(f"Generating JSON with Phi-3. Original prompt: '{prompt}'. Schema guided generation.")
-        if feedback_prompt_augmentation:
-            print(f"Prompt augmented with {len(recent_feedback)} feedback example(s).")
-
-        json_generator = outlines_generate.json(phi3_model, json_schema_str, tokenizer=phi3_tokenizer)
-        generated_json_obj = json_generator(effective_prompt, max_tokens=max_length)
-        
-        print(f"Successfully generated JSON object: {generated_json_obj}")
-        return generated_json_obj
-    except Exception as e:
-        error_message = f"Failed to generate JSON with Phi-3 ONNX using outlines: {str(e)}"
-        print(f"Error during Phi-3 JSON generation: {e}\n{traceback.format_exc()}")
-        if "ORTModelForCausalLM" in str(e) or "outlines" in str(e).lower():
-             error_message = f"Compatibility issue with Outlines and ONNX model or runtime error in Outlines: {str(e)}"
-        return {"error": error_message, "details": traceback.format_exc()}
-
-# --- Helper Function for Hermes Text Generation ---
-async def _generate_hermes_text(prompt: str, max_length: int, hermes_model, hermes_tokenizer) -> str:
-    if not hermes_model or not hermes_tokenizer:
-        # This case will be handled by the calling endpoint, but good to have a direct string return for error
-        return "Error: Hermes model or tokenizer not available." 
-    try:
-        inputs = hermes_tokenizer(prompt, return_tensors="pt").to(device)
-        output_sequences = hermes_model.generate(
-            input_ids=inputs.input_ids,
-            attention_mask=inputs.attention_mask,
-            max_length=max_length,
+    items: List[Dict[str, Any]] = []
+    with open(PHI3_FEEDBACK_DATA_FILE, "r") as f:
+        for line in f:
+            try:
+                obj = json.loads(line.strip())
+                if obj.get("feedback_type") == "correction" and isinstance(
+                    obj.get("corrected_proposal"), dict
+                ):
+                    items.append(obj)
+            except Exception as err:
+                print(f"[Feedback-load] skipping line: {err}")
+    return items[-max_examples:]
+
+
+async def _generate_phi3_json(
+    prompt: str, max_length: int, model, tokenizer
+) -> Dict[str, Any]:
+    if not model or not tokenizer:
+        return {"error": "Phi-3 model / tokenizer unavailable."}
+
+    examples = _load_recent_feedback()
+    aug = ""
+    if examples:
+        header = (
+            "Based on recent feedback, here are examples of desired JSON outputs:\n"
         )
-        generated_text = hermes_tokenizer.decode(output_sequences[0], skip_special_tokens=True)
-        return generated_text
-    except Exception as e:
-        print(f"Error during Hermes text generation: {e}\n{traceback.format_exc()}")
-        return f"Error generating text with Hermes: {str(e)}"
-
-
-# --- Updated Endpoints ---
-@app.post("/generate/hermes/")
-async def generate_text_hermes_endpoint(request: PromptRequest):
-    hermes_model, hermes_tokenizer = get_hermes_model_and_tokenizer()
-    if not hermes_model or not hermes_tokenizer:
-        return {"error": "Hermes model not loaded. Please check server logs."}
-    
-    generated_text = await _generate_hermes_text(request.prompt, request.max_length, hermes_model, hermes_tokenizer)
-    if generated_text.startswith("Error:"): # Check if helper returned an error string
-        return {"error": generated_text}
-    return {"generated_text": generated_text}
-
-@app.post("/generate/phi3/")
-async def generate_text_phi3_json_endpoint(request: PromptRequest):
-    phi3_model, phi3_tokenizer = get_phi3_model_and_tokenizer()
-    if not phi3_model or not phi3_tokenizer:
-        return {"error": "Phi-3 ONNX model not loaded. Please check server logs."}
-        
-    json_result = await _generate_phi3_json(request.prompt, request.max_length, phi3_model, phi3_tokenizer)
-    return json_result # Returns the dict directly (either JSON or error dict)
-
-# --- New Endpoint for Trade Adjustments ---
-@app.post("/propose_trade_adjustments/")
-async def propose_trade_adjustments(request: PromptRequest):
-    phi3_model, phi3_tokenizer = get_phi3_model_and_tokenizer()
-    hermes_model, hermes_tokenizer = get_hermes_model_and_tokenizer()
-
-    if not phi3_model or not phi3_tokenizer:
-        return {"error": "Phi-3 model/tokenizer not loaded. Cannot generate proposal."}
-    if not hermes_model or not hermes_tokenizer:
-        return {"error": "Hermes model/tokenizer not loaded. Cannot generate assessment."}
-
-    # Step 1: Call Phi-3 for JSON proposal
-    print(f"Calling Phi-3 for initial proposal with prompt: {request.prompt}")
-    phi3_json_proposal = await _generate_phi3_json(request.prompt, request.max_length, phi3_model, phi3_tokenizer)
-
-    if isinstance(phi3_json_proposal, dict) and "error" in phi3_json_proposal:
-        print(f"Phi-3 failed to generate proposal: {phi3_json_proposal['error']}")
-        return {"error": "Phi-3 failed to generate proposal.", "phi3_details": phi3_json_proposal}
-
-    # Step 2: Formulate prompt for Hermes
-    try:
-        json_str_proposal = json.dumps(phi3_json_proposal, indent=2)
-    except Exception as e:
-        print(f"Error serializing Phi-3 proposal to JSON string: {e}")
-        return {"error": "Failed to serialize Phi-3 proposal.", "details": str(e)}
-        
+        ex_txt = "\n".join(
+            f"Example {i+1}:\n{json.dumps(e['corrected_proposal'], indent=2)}"
+            for i, e in enumerate(examples)
+        )
+        aug = f"{header}{ex_txt}\n\nNow consider the following request:\n"
+
+    effective_prompt = f"{aug}{prompt}"
+
+    try:
+        gen = outlines_generate.json(model, JSON_SCHEMA_STR, tokenizer=tokenizer)
+        return gen(effective_prompt, max_tokens=max_length)
+    except Exception as e:
+        print("[Phi-3] generation error:", e)
+        return {
+            "error": "Phi-3 JSON generation failed.",
+            "details": traceback.format_exc(),
+        }
+
+
+async def _generate_hermes_text(
+    prompt: str, max_length: int, model, tokenizer
+) -> str:
+    if not model or not tokenizer:
+        return "Error: Hermes model / tokenizer unavailable."
+    try:
+        inputs = tokenizer(prompt, return_tensors="pt").to(DEVICE)
+        out = model.generate(
+            **inputs, max_length=max_length, do_sample=False, eos_token_id=tokenizer.eos_token_id
+        )
+        return tokenizer.decode(out[0], skip_special_tokens=True)
+    except Exception as e:
+        print("[Hermes] generation error:", e)
+        return f"Error generating text with Hermes: {e}"
+
+
+# ---------------------------------------------------------------------
+# End-points
+# ---------------------------------------------------------------------
+@app.post("/generate/", tags=["unified"])
+async def generate_unified(req: UnifiedPromptRequest):
+    if req.model_id == "phi3":
+        model, tok = get_phi3_model_and_tokenizer()
+        if not model:
+            return {"error": "Phi-3 model not loaded."}
+        return await _generate_phi3_json(req.prompt, req.max_length, model, tok)
+
+    if req.model_id == "hermes":
+        model, tok = get_hermes_model_and_tokenizer()
+        if not model:
+            return {"error": "Hermes model not loaded."}
+        txt = await _generate_hermes_text(req.prompt, req.max_length, model, tok)
+        if txt.startswith("Error"):
+            return {"error": txt}
+        return {"generated_text": txt}
+
+    return {
+        "error": "Invalid model_id. Use 'hermes' or 'phi3'.",
+        "specified_model_id": req.model_id,
+    }
+
+
+@app.post("/generate/hermes/", tags=["hermes"])
+async def generate_hermes(req: PromptRequest):
+    model, tok = get_hermes_model_and_tokenizer()
+    if not model:
+        return {"error": "Hermes model not loaded."}
+    txt = await _generate_hermes_text(req.prompt, req.max_length, model, tok)
+    if txt.startswith("Error"):
+        return {"error": txt}
+    return {"generated_text": txt}
+
+
+@app.post("/generate/phi3/", tags=["phi3"])
+async def generate_phi3(req: PromptRequest):
+    model, tok = get_phi3_model_and_tokenizer()
+    if not model:
+        return {"error": "Phi-3 model not loaded."}
+    return await _generate_phi3_json(req.prompt, req.max_length, model, tok)
+
+
+@app.post("/propose_trade_adjustments/", tags=["strategy"])
+async def propose_trade(req: PromptRequest):
+    phi3_model, phi3_tok = get_phi3_model_and_tokenizer()
+    hermes_model, hermes_tok = get_hermes_model_and_tokenizer()
+
+    if not phi3_model or not hermes_model:
+        return {"error": "Required model(s) not loaded."}
+
+    phi3_json = await _generate_phi3_json(
+        req.prompt, req.max_length, phi3_model, phi3_tok
+    )
+    if "error" in phi3_json:
+        return {"error": "Phi-3 failed.", "details": phi3_json}
+
     hermes_prompt = (
-        "The following trade adjustment was proposed by an AI assistant. "
-        "Please review this proposal and provide your assessment or refinement. "
-        "Consider the rationale and confidence score. Be concise and clear.\n\n"
-        "Proposed Adjustment:\n"
-        f"{json_str_proposal}\n\n"
-        "Your assessment (provide a brief analysis and recommendation):"
+        "Assess the following JSON trade proposal and provide a brief critique:\n\n"
+        f"{json.dumps(phi3_json, indent=2)}\n\nAssessment:"
     )
-    print(f"Calling Hermes for assessment with prompt: {hermes_prompt}")
-
-    # Step 3: Call Hermes for assessment
-    # Using a potentially longer max_length for Hermes assessment if needed, but reusing for now.
-    hermes_assessment_max_length = request.max_length * 2 # Example: allow more tokens for assessment
-    hermes_assessment = await _generate_hermes_text(hermes_prompt, hermes_assessment_max_length, hermes_model, hermes_tokenizer)
-
-    if hermes_assessment.startswith("Error:"): # Check if helper returned an error string
-         return {"error": "Hermes failed to generate assessment.", 
-                 "phi3_proposal": phi3_json_proposal, 
-                 "hermes_details": hermes_assessment}
-
-    # Step 4: Log the data
-    try:
-        transaction_id = str(uuid.uuid4())
-        timestamp = datetime.datetime.utcnow().isoformat()
-        log_entry = {
-            "transaction_id": transaction_id,
-            "timestamp": timestamp,
-            "phi3_proposal": phi3_json_proposal,
-            "hermes_assessment": hermes_assessment
+    hermes_text = await _generate_hermes_text(
+        hermes_prompt, req.max_length * 2, hermes_model, hermes_tok
+    )
+
+    # log
+    try:
+        entry = {
+            "transaction_id": str(uuid.uuid4()),
+            "timestamp": datetime.datetime.utcnow().isoformat(),
+            "phi3_proposal": phi3_json,
+            "hermes_assessment": hermes_text,
         }
         with open(PHI3_FEEDBACK_LOG_FILE, "a") as f:
-            json.dump(log_entry, f)
-            f.write('\n')
-    except IOError as e:
-        print(f"Error writing to log file {PHI3_FEEDBACK_LOG_FILE}: {e}")
-        # Not returning an error to the client, just logging the issue.
-
-    # Step 5: Return both Phi-3 proposal and Hermes's assessment
-    return {"phi3_proposal": phi3_json_proposal, "hermes_assessment": hermes_assessment}
-
-# --- New Unified Generate Endpoint ---
-@app.post("/generate/")
-async def generate_unified(request: UnifiedPromptRequest):
-    if request.model_id == "phi3":
-        phi3_model, phi3_tokenizer = get_phi3_model_and_tokenizer()
-        if not phi3_model or not phi3_tokenizer:
-            return {"error": "Phi-3 ONNX model not loaded. Please check server logs."}
-        # Call the existing helper function for Phi-3
-        json_result = await _generate_phi3_json(request.prompt, request.max_length, phi3_model, phi3_tokenizer)
-        return json_result
-    elif request.model_id == "hermes":
-        hermes_model, hermes_tokenizer = get_hermes_model_and_tokenizer()
-        if not hermes_model or not hermes_tokenizer:
-            return {"error": "Hermes model not loaded. Please check server logs."}
-        # Call the existing helper function for Hermes
-        generated_text = await _generate_hermes_text(request.prompt, request.max_length, hermes_model, hermes_tokenizer)
-        if generated_text.startswith("Error:"):
-            return {"error": generated_text}
-        return {"generated_text": generated_text}
-    else:
-        # Handle invalid model_id
-        return {"error": "Invalid model_id specified. Choose 'hermes' or 'phi3'.", "specified_model_id": request.model_id}
-
-# --- Endpoint for Submitting Feedback ---
-@app.post("/feedback/phi3/")
-async def submit_phi3_feedback(feedback: FeedbackItem):
-    feedback.timestamp = datetime.datetime.utcnow().isoformat()
-    feedback_dict = feedback.model_dump()
-
+            json.dump(entry, f)
+            f.write("\n")
+    except Exception as e:
+        print("[Log] write error:", e)
+
+    return {"phi3_proposal": phi3_json, "hermes_assessment": hermes_text}
+
+
+@app.post("/feedback/phi3/", tags=["feedback"])
+async def submit_feedback(item: FeedbackItem):
+    item.timestamp = datetime.datetime.utcnow().isoformat()
     try:
         with open(PHI3_FEEDBACK_DATA_FILE, "a") as f:
-            json.dump(feedback_dict, f)
-            f.write('\n')
-        return {"message": "Feedback received successfully", "transaction_id": feedback.transaction_id}
-    except IOError as e:
-        print(f"Error writing feedback to {PHI3_FEEDBACK_DATA_FILE}: {e}\n{traceback.format_exc()}")
-        raise HTTPException(status_code=500, detail=f"Failed to store feedback. Error: {str(e)}")
-
-
-# --- New Unified Generate Endpoint ---
-@app.post("/generate/")
-async def generate_unified(request: UnifiedPromptRequest):
-    if request.model_id == "phi3":
-        phi3_model, phi3_tokenizer = get_phi3_model_and_tokenizer()
-        if not phi3_model or not phi3_tokenizer:
-            return {"error": "Phi-3 ONNX model not loaded. Please check server logs."}
-        # Call the existing helper function for Phi-3
-        json_result = await _generate_phi3_json(request.prompt, request.max_length, phi3_model, phi3_tokenizer)
-        return json_result
-    elif request.model_id == "hermes":
-        hermes_model, hermes_tokenizer = get_hermes_model_and_tokenizer()
-        if not hermes_model or not hermes_tokenizer:
-            return {"error": "Hermes model not loaded. Please check server logs."}
-        # Call the existing helper function for Hermes
-        generated_text = await _generate_hermes_text(request.prompt, request.max_length, hermes_model, hermes_tokenizer)
-        if generated_text.startswith("Error:"):
-            return {"error": generated_text}
-        return {"generated_text": generated_text}
-    else:
-        # Handle invalid model_id
-        return {"error": "Invalid model_id specified. Choose 'hermes' or 'phi3'.", "specified_model_id": request.model_id}
-
-@app.get("/health")
-async def health_check():
-    hermes_model, hermes_tokenizer = get_hermes_model_and_tokenizer()
-    phi3_model, phi3_tokenizer = get_phi3_model_and_tokenizer()
-
-    hermes_status = hermes_model is not None and hermes_tokenizer is not None
-    phi3_status = phi3_model is not None and phi3_tokenizer is not None
-    
-    phi3_file_exists = os.path.exists(MICRO_LLM_MODEL_PATH)
-
-    overall_status = "ok"
-    if not hermes_status and not phi3_status:
-        overall_status = "error"
-    elif not hermes_status or not phi3_status:
-        overall_status = "partial_error"
+            json.dump(item.model_dump(), f)
+            f.write("\n")
+        return {"message": "Feedback received", "transaction_id": item.transaction_id}
+    except Exception as e:
+        raise HTTPException(status_code=500, detail=f"Failed to store feedback: {e}")
+
+
+@app.get("/health", tags=["meta"])
+async def health():
+    hermes_ok = all(get_hermes_model_and_tokenizer())
+    phi3_ok = all(get_phi3_model_and_tokenizer())
+    phi3_file = os.path.exists(MICRO_LLM_MODEL_PATH)
+
+    status = "ok"
+    if not hermes_ok and not phi3_ok:
+        status = "error"
+    elif not hermes_ok or not phi3_ok:
+        status = "partial_error"
 
     return {
-        "status": overall_status,
-        "hermes_loaded": hermes_status,
-        "phi3_loaded": phi3_status,
-        "phi3_model_file_exists": phi3_file_exists,
-        "device": device
+        "status": status,
+        "hermes_loaded": hermes_ok,
+        "phi3_loaded": phi3_ok,
+        "phi3_model_file_exists": phi3_file,
+        "device": DEVICE,
     }
 
+
+# Local dev entry-point
 if __name__ == "__main__":
     import uvicorn
-    print(f"Attempting to run server locally, ensuring MICRO_LLM_MODEL_PATH ({MICRO_LLM_MODEL_PATH}) is correct.")
+
     uvicorn.run(app, host="0.0.0.0", port=8000)